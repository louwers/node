<<<<<<< HEAD
2013.08.21, Version 0.11.7 (Unstable), be52549bfa5311208b5fcdb3ba09210460fa9ceb

* uv: upgrade to v0.11.13

* v8: upgrade to 3.20.17

* buffer: adhere to INSPECT_MAX_BYTES (Timothy J Fontaine)

* buffer: fix regression for large buffer creation (Trevor Norris)

* buffer: don't throw if slice length too long (Trevor Norris)

* buffer: Buffer(buf) constructor copies into the proper buffer (Ben Noordhuis)

* cli: remove --max-stack-size (Ben Noordhuis)

* cli: unknown command line options are errors (Ben Noordhuis)

* child_process: exec accept buffer as an encoding (Seth Fitzsimmons)

* crypto: make randomBytes/pbkdf2 callbacks domain aware (Ben Noordhuis)

* domain: deprecate domain.dispose(). (Forrest L Norvell)

* fs: Expose birthtime on stat objects (isaacs)

* http: Only send connection:keep-alive if necessary (isaacs)

* repl: Catch syntax errors better (isaacs, Nathan Rajlich)

* stream: change default highWaterMark for objectMode to 16 (Mathias Buus)

* stream: make setEncoding/pause/resume chainable (Julian Gruber, isaacs)

* util: pass opts to custom inspect functions (Timothy J Fontaine)

* vm: rewritten to behave like Contextify (Domenic Denicola)


2013.08.21, Version 0.11.6 (Unstable), 04018d4b3938fd30ba14822e79195e4af2be36f6

* uv: Upgrade to v0.11.8

* v8: upgrade v8 to 3.20.14.1

* build: disable SSLv2 by default (Ben Noordhuis)

* build: don't auto-destroy existing configuration (Ben Noordhuis)

* crypto: add TLS 1.1 and 1.2 to secureProtocol list (Matthias Bartelmeß)

* crypto: fix memory leak in randomBytes() error path (Ben Noordhuis)

* dgram: don't call into js when send cb is omitted (Ben Noordhuis)

* dgram: fix regression in string argument handling (Ben Noordhuis)

* domains: performance improvements (Trevor Norris)

* events: EventEmitter = require('events') (Jake Verbaten)

* http: Add write()/end() callbacks (isaacs)

* http: Consistent 'finish' event semantics (isaacs)

* http: Prefer 'binary' over 'ascii' (isaacs)

* http: Support legacy agent.addRequest API (isaacs)

* http: Write hex/base64 chunks properly (isaacs)

* http: add agent.maxFreeSockets option (isaacs)

* http: provide access to raw headers/trailers (isaacs)

* http: removed headers stay removed (James Halliday)

* http,timers: improve callback performance (Ben Noordhuis)

* net: family option in net.connect (Vsevolod Strukchinsky)

* readline: pause stdin before turning off terminal raw mode (Daniel Chatfield)

* smalloc: allow different external array types (Trevor Norris)

* smalloc: expose ExternalArraySize (Trevor Norris)

* stream: Short-circuit buffer pushes when flowing (isaacs)

* tls: handle errors on socket before releasing it (Fedor Indutny)

* util: fix isPrimitive check (Trevor Norris)

* util: isObject should always return boolean (Trevor Norris)


2013.08.06, Version 0.11.5 (Unstable), 6f92da2dd106b0c63fde563284f83e08e2a521b5

* v8: upgrade to 3.20.11

* uv: upgrade to v0.11.7

* buffer: return offset for end of last write (Trevor Norris)

* build: embed the mdb_v8.so into the binary (Timothy J Fontaine)

* build: fix --without-ssl build (Ben Noordhuis)

* child_process: add 'shell' option to .exec() (Ben Noordhuis)

* dgram: report send errors to cb, don't pass bytes (Ben Noordhuis)

* fs: write strings directly to disk (Trevor Norris)

* https: fix default port (Koichi Kobayashi)

* openssl: use asm for sha, md5, rmd (Fedor Indutny)

* os: add mac address to networkInterfaces() output (Brian White)

* smalloc: introduce smalloc module (Trevor Norris)

* stream: Simplify flowing, passive data listening (streams3) (isaacs)

* tls: asynchronous SNICallback (Fedor Indutny)

* tls: share tls tickets key between cluster workers (Fedor Indutny)

* util: don't throw on circular %j input to format() (Ben Noordhuis)


2013.07.12, Version 0.11.4 (Unstable), b5b84197ed037918fd1a26e5cb87cce7c812ca55

* npm: Upgrade to 1.3.4

* v8: Upgrade to v3.20.2

* c-ares: Upgrade to piscisaureus/cares@805d153

* timers: setImmediate process full queue each turn (Ben Noordhuis)

* http: Add agent.get/request methods (isaacs)

* http: Proper KeepAlive behavior (isaacs)

* configure: fix the --without-ssl option (Nathan Rajlich)

* buffer: propagate originating parent (Trevor Norris)

* tls_wrap: return Error not throw for missing cert (Timothy J Fontaine)

* src: enable native v8 typed arrays (Ben Noordhuis)

* stream: objectMode transform should allow falsey values (Jeff Barczewski)

* slab_allocator: remove SlabAllocator (Trevor Norris)

* crypto: fix memory leak in LoadPKCS12 (Fedor Indutny)

* tls: export TLSSocket (Fedor Indutny)

* zlib: allow changing of level and strategy (Brian White)

* zlib: allow custom flush type for flush() (Brian White)


2013.06.26, Version 0.11.3 (Unstable), 38c0c47bbe280ddc42054418091571e532d82a1e

* uv: Upgrade to v0.11.5

* c-ares: upgrade to 1.10.0

* v8: upgrade to v3.19.13

* punycode: update to v1.2.3 (Mathias Bynens)

* debugger: break on uncaught exception (Miroslav Bajtos)

* child_process: emit 'disconnect' asynchronously (Ben Noordhuis)

* dtrace: enable uv's probes if enabled (Timothy J Fontaine)

* dtrace: unify dtrace and systemtap interfaces (Timothy J Fontaine)

* buffer: New API for backing data store (Trevor Norris)

* buffer: return `this` in fill() for chainability (Brian White)

* build: fix include order for building on windows (Timothy J Fontaine)

* build: add android support (Linus Mårtensson)

* readline: strip ctrl chars for prompt width calc (Krzysztof Chrapka)

* tls: introduce TLSSocket based on tls_wrap binding (Fedor Indutny)

* tls: add localAddress and localPort properties (Ben Noordhuis)

* crypto: free excessive memory in NodeBIO (Fedor Indutny)

* process: remove maxTickDepth (Trevor Norris)

* timers: use uv_now instead of Date.now (Timothy J Fontaine)

* util: Add debuglog, deprecate console lookalikes (isaacs)

* module: use path.sep instead of a custom solution (Robert Kowalski)

* http: don't escape request path, reject bad chars (Ben Noordhuis)

* net: emit dns 'lookup' event before connect (Ben Noordhuis)

* dns: add getServers and setServers (Timothy J Fontaine)


2013.05.13, Version 0.11.2 (Unstable), 5d3dc0e4c3369dfb00b7b13e08936c2e652fa696

* uv: Upgrade to 0.11.2

* V8: Upgrade to 3.19.0

* npm: Upgrade to 1.2.21

* build: Makefile should respect configure --prefix (Timothy J Fontaine)

* cluster: use round-robin load balancing (Ben Noordhuis)

* debugger, cluster: each worker has new debug port (Miroslav Bajtoš)

* debugger: `restart` with custom debug port (Miroslav Bajtoš)

* debugger: breakpoints in scripts not loaded yet (Miroslav Bajtoš)

* event: EventEmitter#setMaxListeners() returns this (Sam Roberts)

* events: add EventEmitter.defaultMaxListeners (Ben Noordhuis)

* install: Support $(PREFIX) install target directory prefix (Olof Johansson)

* os: Include netmask in os.networkInterfaces() (Ben Kelly)

* path: add path.isAbsolute(path) (Ryan Doenges)

* stream: Guarantee ordering of 'finish' event (isaacs)

* streams: introduce .cork/.uncork/._writev (Fedor Indutny)

* vm: add support for timeout argument (Andrew Paprocki)


2013.04.19, Version 0.11.1 (Unstable), 4babd2b46ebf9fbea2c9946af5cfae25a33b2b22

* V8: upgrade to 3.18.0

* uv: Upgrade to v0.11.1

* http: split into multiple separate modules (Timothy J Fontaine)

* http: escape unsafe characters in request path (Ben Noordhuis)

* url: Escape all unwise characters (isaacs)

* build: depend on v8 postmortem-metadata if enabled (Paddy Byers)

* etw: update prototypes to match dtrace provider (Timothy J Fontaine)

* buffer: change output of Buffer.prototype.toJSON() (David Braun)

* dtrace: actually use the _handle.fd value (Timothy J Fontaine)

* dtrace: pass more arguments to probes (Dave Pacheco)

* build: allow building with dtrace on osx (Dave Pacheco)

* zlib: allow passing options to convenience methods (Kyle Robinson Young)


2013.03.28, Version 0.11.0 (Unstable), bce38b3d74e64fcb7d04a2dd551151da6168cdc5

* V8: update to 3.17.13

* os: use %SystemRoot% or %windir% in os.tmpdir() (Suwon Chae)

* util: fix util.inspect() line width calculation (Marcin Kostrzewa)

* buffer: remove _charsWritten (Trevor Norris)

* fs: uv_[fl]stat now reports subsecond resolution (Timothy J Fontaine)

* fs: Throw if error raised and missing callback (bnoordhuis)

* tls: expose SSL_CTX_set_timeout via tls.createServer (Manav Rathi)

* tls: remove harmful unnecessary bounds checking (Marcel Laverdet)

* buffer: write ascii strings using WriteOneByte (Trevor Norris)

* dtrace: fix generation of v8 constants on freebsd (Fedor Indutny)

* dtrace: x64 ustack helper (Fedor Indutny)

* readline: handle wide characters properly (Nao Iizuka)

* repl: Use a domain to catch async errors safely (isaacs)

* repl: emit 'reset' event when context is reset (Sami Samhuri)

* util: custom `inspect()` method may return an Object (Nathan Rajlich)

* console: `console.dir()` bypasses inspect() methods (Nathan Rajlich)
=======
2013.09.24, Version 0.10.19 (Stable)

* uv: Upgrade to v0.10.17

* npm: upgrade to 1.3.11

* readline: handle input starting with control chars (Eric Schrock)

* configure: add mips-float-abi (soft, hard) option (Andrei Sedoi)

* stream: objectMode transforms allow falsey values (isaacs)

* tls: prevent duplicate values returned from read (Nathan Rajlich)

* tls: NPN protocols are now local to connections (Fedor Indutny)
>>>>>>> cfa03ad2


2013.09.04, Version 0.10.18 (Stable), 67a1f0c52e0708e2596f3f2134b8386d6112561e

* uv: Upgrade to v0.10.15

* stream: Don't crash on unset _events property (isaacs)

* stream: Pass 'buffer' encoding with decoded writable chunks (isaacs)


2013.08.21, Version 0.10.17 (Stable), 469a4a5091a677df62be319675056b869c31b35c

* uv: Upgrade v0.10.14

* http_parser: Do not accept PUN/GEM methods as PUT/GET (Chris Dickinson)

* tls: fix assertion when ssl is destroyed at read (Fedor Indutny)

* stream: Throw on 'error' if listeners removed (isaacs)

* dgram: fix assertion on bad send() arguments (Ben Noordhuis)

* readline: pause stdin before turning off terminal raw mode (Daniel Chatfield)


2013.08.16, Version 0.10.16 (Stable), 50b4c905a4425430ae54db4906f88982309e128d

* v8: back-port fix for CVE-2013-2882

* npm: Upgrade to 1.3.8

* crypto: fix assert() on malformed hex input (Ben Noordhuis)

* crypto: fix memory leak in randomBytes() error path (Ben Noordhuis)

* events: fix memory leak, don't leak event names (Ben Noordhuis)

* http: Handle hex/base64 encodings properly (isaacs)

* http: improve chunked res.write(buf) performance (Ben Noordhuis)

* stream: Fix double pipe error emit (Eran Hammer)


2013.07.25, Version 0.10.15 (Stable), 2426d65af860bda7be9f0832a99601cc43c6cf63

* src: fix process.getuid() return value (Ben Noordhuis)


2013.07.25, Version 0.10.14 (Stable), fdf57f811f9683a4ec49a74dc7226517e32e6c9d

* uv: Upgrade to v0.10.13

* npm: Upgrade to v1.3.5

* os: Don't report negative times in cpu info (Ben Noordhuis)

* fs: Handle large UID and GID (Ben Noordhuis)

* url: Fix edge-case when protocol is non-lowercase (Shuan Wang)

* doc: Streams API Doc Rewrite (isaacs)

* node: call MakeDomainCallback in all domain cases (Trevor Norris)

* crypto: fix memory leak in LoadPKCS12 (Fedor Indutny)


2013.07.09, Version 0.10.13 (Stable), e32660a984427d46af6a144983cf7b8045b7299c

* uv: Upgrade to v0.10.12

* npm: Upgrade to 1.3.2

* windows: get proper errno (Ben Noordhuis)

* tls: only wait for finish if we haven't seen it (Timothy J Fontaine)

* http: Dump response when request is aborted (isaacs)

* http: use an unref'd timer to fix delay in exit (Peter Rust)

* zlib: level can be negative (Brian White)

* zlib: allow zero values for level and strategy (Brian White)

* buffer: add comment explaining buffer alignment (Ben Noordhuis)

* string_bytes: properly detect 64bit (Timothy J Fontaine)

* src: fix memory leak in UsingDomains() (Ben Noordhuis)


2013.06.18, Version 0.10.12 (Stable), a088cf4f930d3928c97d239adf950ab43e7794aa

* npm: Upgrade to 1.2.32

* readline: make `ctrl + L` clear the screen (Yuan Chuan)

* v8: add setVariableValue debugger command (Ben Noordhuis)

* net: Do not destroy socket mid-write (isaacs)

* v8: fix build for mips32r2 architecture (Andrei Sedoi)

* configure: fix cross-compilation host_arch_cc() (Andrei Sedoi)


2013.06.13, Version 0.10.11 (Stable), d9d5bc465450ae5d60da32e9ffcf71c2767f1fad

* uv: upgrade to 0.10.11

* npm: Upgrade to 1.2.30

* openssl: add missing configuration pieces for MIPS (Andrei Sedoi)

* Revert "http: remove bodyHead from 'upgrade' events" (isaacs)

* v8: fix pointer arithmetic undefined behavior (Trevor Norris)

* crypto: fix utf8/utf-8 encoding check (Ben Noordhuis)

* net: Fix busy loop on POLLERR|POLLHUP on older linux kernels (Ben Noordhuis, isaacs)


2013.06.04, Version 0.10.10 (Stable), 25e51c396aa23018603baae2b1d9390f5d9db496

* uv: Upgrade to 0.10.10

* npm: Upgrade to 1.2.25

* url: Properly parse certain oddly formed urls (isaacs)

* stream: unshift('') is a noop (isaacs)


2013.05.30, Version 0.10.9 (Stable), 878ffdbe6a8eac918ef3a7f13925681c3778060b

* npm: Upgrade to 1.2.24

* uv: Upgrade to v0.10.9

* repl: fix JSON.parse error check (Brian White)

* tls: proper .destroySoon (Fedor Indutny)

* tls: invoke write cb only after opposite read end (Fedor Indutny)

* tls: ignore .shutdown() syscall error (Fedor Indutny)


2013.05.24, Version 0.10.8 (Stable), 30d9e9fdd9d4c33d3d95a129d021cd8b5b91eddb

* v8: update to 3.14.5.9

* uv: upgrade to 0.10.8

* npm: Upgrade to 1.2.23

* http: remove bodyHead from 'upgrade' events (Nathan Zadoks)

* http: Return true on empty writes, not false (isaacs)

* http: save roundtrips, convert buffers to strings (Ben Noordhuis)

* configure: respect the --dest-os flag consistently (Nathan Rajlich)

* buffer: throw when writing beyond buffer (Trevor Norris)

* crypto: Clear error after DiffieHellman key errors (isaacs)

* string_bytes: strip padding from base64 strings (Trevor Norris)


2013.05.17, Version 0.10.7 (Stable), d2fdae197ac542f686ee06835d1153dd43b862e5

* uv: upgrade to v0.10.7

* npm: Upgrade to 1.2.21

* crypto: Don't ignore verify encoding argument (isaacs)

* buffer, crypto: fix default encoding regression (Ben Noordhuis)

* timers: fix setInterval() assert (Ben Noordhuis)


2013.05.14, Version 0.10.6 (Stable), 5deb1672f2b5794f8be19498a425ea4dc0b0711f

* module: Deprecate require.extensions (isaacs)

* stream: make Readable.wrap support objectMode, empty streams (Daniel Moore)

* child_process: fix handle delivery (Ben Noordhuis)

* crypto: Fix performance regression (isaacs)

* src: DRY string encoding/decoding (isaacs)


2013.04.23, Version 0.10.5 (Stable), deeaf8fab978e3cadb364e46fb32dafdebe5f095

* uv: Upgrade to 0.10.5 (isaacs)

* build: added support for Visual Studio 2012 (Miroslav Bajtoš)

* http: Don't try to destroy nonexistent sockets (isaacs)

* crypto: LazyTransform on properties, not methods (isaacs)

* assert: put info in err.message, not err.name (Ryan Doenges)

* dgram: fix no address bind() (Ben Noordhuis)

* handle_wrap: fix NULL pointer dereference (Ben Noordhuis)

* os: fix unlikely buffer overflow in os.type() (Ben Noordhuis)

* stream: Fix unshift() race conditions (isaacs)




2013.04.11, Version 0.10.4 (Stable), 9712aa9f76073c30850b20a188b1ed12ffb74d17

* uv: Upgrade to 0.10.4

* npm: Upgrade to 1.2.18

* v8: Avoid excessive memory growth in JSON.parse (Fedor Indutny)

* child_process, cluster: fix O(n*m) scan of cmd string (Ben Noordhuis)

* net: fix socket.bytesWritten Buffers support (Fedor Indutny)

* buffer: fix offset checks (Łukasz Walukiewicz)

* stream: call write cb before finish event (isaacs)

* http: Support write(data, 'hex') (isaacs)

* crypto: dh secret should be left-padded (Fedor Indutny)

* process: expose NODE_MODULE_VERSION in process.versions (Rod Vagg)

* crypto: fix constructor call in crypto streams (Andreas Madsen)

* net: account for encoding in .byteLength (Fedor Indutny)

* net: fix buffer iteration in bytesWritten (Fedor Indutny)

* crypto: zero is not an error if writing 0 bytes (Fedor Indutny)

* tls: Re-enable check of CN-ID in cert verification (Tobias Müllerleile)


2013.04.03, Version 0.10.3 (Stable), d4982f6f5e4a9a703127489a553b8d782997ea43

* npm: Upgrade to 1.2.17

* child_process: acknowledge sent handles (Fedor Indutny)

* etw: update prototypes to match dtrace provider (Timothy J Fontaine)

* dtrace: pass more arguments to probes (Dave Pacheco)

* build: allow building with dtrace on osx (Dave Pacheco)

* http: Remove legacy ECONNRESET workaround code (isaacs)

* http: Ensure socket cleanup on client response end (isaacs)

* tls: Destroy socket when encrypted side closes (isaacs)

* repl: isSyntaxError() catches "strict mode" errors (Nathan Rajlich)

* crypto: Pass options to ctor calls (isaacs)

* src: tie process.versions.uv to uv_version_string() (Ben Noordhuis)


2013.03.28, Version 0.10.2 (Stable), 1e0de9c426e07a260bbec2d2196c2d2db8eb8886

* npm: Upgrade to 1.2.15

* uv: Upgrade to 0.10.3

* tls: handle SSL_ERROR_ZERO_RETURN (Fedor Indutny)

* tls: handle errors before calling C++ methods (Fedor Indutny)

* tls: remove harmful unnecessary bounds checking (Marcel Laverdet)

* crypto: make getCiphers() return non-SSL ciphers (Ben Noordhuis)

* crypto: check randomBytes() size argument (Ben Noordhuis)

* timers: do not calculate Timeout._when property (Alexey Kupershtokh)

* timers: fix off-by-one ms error (Alexey Kupershtokh)

* timers: handle signed int32 overflow in enroll() (Fedor Indutny)

* stream: Fix stall in Transform under very specific conditions (Gil Pedersen)

* stream: Handle late 'readable' event listeners (isaacs)

* stream: Fix early end in Writables on zero-length writes (isaacs)

* domain: fix domain callback from MakeCallback (Trevor Norris)

* child_process: don't emit same handle twice (Ben Noordhuis)

* child_process: fix sending utf-8 to child process (Ben Noordhuis)


2013.03.21, Version 0.10.1 (Stable), c274d1643589bf104122674a8c3fd147527a667d

* npm: upgrade to 1.2.15

* crypto: Improve performance of non-stream APIs (Fedor Indutny)

* tls: always reset this.ssl.error after handling (Fedor Indutny)

* tls: Prevent mid-stream hangs (Fedor Indutny, isaacs)

* net: improve arbitrary tcp socket support (Ben Noordhuis)

* net: handle 'finish' event only after 'connect' (Fedor Indutny)

* http: Don't hot-path end() for large buffers (isaacs)

* fs: Missing cb errors are deprecated, not a throw (isaacs)

* fs: make write/appendFileSync correctly set file mode (Raymond Feng)

* stream: Return self from readable.wrap (isaacs)

* stream: Never call decoder.end() multiple times (Gil Pedersen)

* windows: enable watching signals with process.on('SIGXYZ') (Bert Belder)

* node: revert removal of MakeCallback (Trevor Norris)

* node: Unwrap without aborting in handle fd getter (isaacs)


2013.03.11, Version 0.10.0 (Stable), 163ca274230fce536afe76c64676c332693ad7c1

* npm: Upgrade to 1.2.14

* core: Append filename properly in dlopen on windows (isaacs)

* zlib: Manage flush flags appropriately (isaacs)

* domains: Handle errors thrown in nested error handlers (isaacs)

* buffer: Strip high bits when converting to ascii (Ben Noordhuis)

* win/msi: Enable modify and repair (Bert Belder)

* win/msi: Add feature selection for various node parts (Bert Belder)

* win/msi: use consistent registry key paths (Bert Belder)

* child_process: support sending dgram socket (Andreas Madsen)

* fs: Raise EISDIR on Windows when calling fs.read/write on a dir (isaacs)

* unix: fix strict aliasing warnings, macro-ify functions (Ben Noordhuis)

* unix: honor UV_THREADPOOL_SIZE environment var (Ben Noordhuis)

* win/tty: fix typo in color attributes enumeration (Bert Belder)

* win/tty: don't touch insert mode or quick edit mode (Bert Belder)


2013.03.06, Version 0.9.12 (Unstable), 0debf5a82934da805592b6496756cdf27c993abc

* stream: Allow strings in Readable.push/unshift (isaacs)

* stream: Remove bufferSize option (isaacs)

* stream: Increase highWaterMark on large reads (isaacs)

* stream: _write: takes an encoding argument (isaacs)

* stream: _transform: remove output() method, provide encoding (isaacs)

* stream: Don't require read(0) to emit 'readable' event (isaacs)

* node: Add --throw-deprecation (isaacs)

* http: fix multiple timeout events (Eugene Girshov)

* http: More useful setTimeout API on server (isaacs)

* net: use close callback, not process.nextTick (Ben Noordhuis)

* net: Provide better error when writing after FIN (isaacs)

* dns: Support NAPTR queries (Pavel Lang)

* dns: fix ReferenceError in resolve() error path (Xidorn Quan)

* child_process: handle ENOENT correctly on Windows (Scott Blomquist)

* cluster: Rename destroy() to kill(signal=SIGTERM) (isaacs)

* build: define nightly tag external to build system (Timothy J Fontaine)

* build: make msi build work when spaces are present in the path (Bert Belder)

* build: fix msi build issue with WiX 3.7/3.8 (Raymond Feng)

* repl: make compatible with domains (Dave Olszewski)

* events: Code cleanup and performance improvements (Trevor Norris)


2013.03.01, Version 0.9.11 (Unstable), 83392403b7a9b7782b37c17688938c75010f81ba

* V8: downgrade to 3.14.5

* openssl: update to 1.0.1e

* darwin: Make process.title work properly (Ben Noordhuis)

* fs: Support mode/flag options to read/append/writeFile (isaacs)

* stream: _read() no longer takes a callback (isaacs)

* stream: Add stream.unshift(chunk) (isaacs)

* stream: remove lowWaterMark feature (isaacs)

* net: omit superfluous 'connect' event (Ben Noordhuis)

* build, windows: disable SEH (Ben Noordhuis)

* core: remove errno global (Ben Noordhuis)

* core: Remove the nextTick for running the main file (isaacs)

* core: Mark exit() calls with status codes (isaacs)

* core: Fix debug signal handler race condition lock (isaacs)

* crypto: clear error stack (Ben Noordhuis)

* test: optionally set common.PORT via env variable (Timothy J Fontaine)

* path: Throw TypeError on non-string args to path.resolve/join (isaacs, Arianit Uka)

* crypto: fix uninitialized memory access in openssl (Ben Noordhuis)


2013.02.19, Version 0.9.10 (Unstable)

* V8: Upgrade to 3.15.11.15

* npm: Upgrade to 1.2.12

* fs: Change default WriteStream config, increase perf (isaacs)

* process: streamlining tick callback logic (Trevor Norris)

* stream_wrap, udp_wrap: add read-only fd property (Ben Noordhuis)

* buffer: accept negative indices in Buffer#slice() (Ben Noordhuis)

* tls: Cycle data when underlying socket drains (isaacs)

* stream: read(0) should not always trigger _read(n,cb) (isaacs)

* stream: Empty strings/buffers do not signal EOF any longer (isaacs)

* crypto: improve cipher/decipher error messages (Ben Noordhuis)

* net: Respect the 'readable' flag on sockets (isaacs)

* net: don't suppress ECONNRESET (Ben Noordhuis)

* typed arrays: copy Buffer in typed array constructor (Ben Noordhuis)

* typed arrays: make DataView throw on non-ArrayBuffer (Ben Noordhuis)

* windows: MSI installer enhancements (Scott Blomquist, Jim Schubert)


2013.02.07, Version 0.9.9 (Unstable), 4b9f0d190cd6b22853caeb0e07145a98ce1d1d7f

* tls: port CryptoStream to streams2 (Fedor Indutny)

* typed arrays: only share ArrayBuffer backing store (Ben Noordhuis)

* stream: make Writable#end() accept a callback function (Nathan Rajlich)

* buffer: optimize 'hex' handling (Ben Noordhuis)

* dns, cares: don't filter NOTIMP, REFUSED, SERVFAIL (Ben Noordhuis)

* readline: treat bare \r as a line ending (isaacs)

* readline: make \r\n emit one 'line' event (Ben Noordhuis)

* cluster: support datagram sockets (Bert Belder)

* stream: Correct Transform class backpressure (isaacs)

* addon: Pass module object to NODE_MODULE init function (isaacs, Rod Vagg)

* buffer: slow buffer copy compatibility fix (Trevor Norris)

* Add bytesWritten to tls.CryptoStream (Andy Burke)


2013.01.24, Version 0.9.8 (Unstable), 5f2f8400f665dc32c3e10e7d31d53d756ded9156

* npm: Upgrade to v1.2.3

* V8: Upgrade to 3.15.11.10

* streams: Support objects other than Buffers (Jake Verbaten)

* buffer: remove float write range checks (Trevor Norris)

* http: close connection on 304/204 responses with chunked encoding (Ben Noordhuis)

* build: fix build with dtrace support on FreeBSD (Fedor Indutny)

* console: Support formatting options in trace() (isaacs)

* domain: empty stack on all exceptions (Dave Olszewski)

* unix, windows: make uv_*_bind() error codes consistent (Andrius Bentkus)

* linux: add futimes() fallback (Ben Noordhuis)


2013.01.18, Version 0.9.7 (Unstable), 9e7bebeb8305edd55735a95955a98fdbe47572e5

* V8: Upgrade to 3.15.11.7

* npm: Upgrade to 1.2.2

* punycode: Upgrade to 1.2.0 (Mathias Bynens)

* repl: make built-in modules available by default (Felix Böhm)

* windows: add support for '_Total' perf counters (Scott Blomquist)

* cluster: make --prof work for workers (Ben Noordhuis)

* child_process: do not keep list of sent sockets (Fedor Indutny)

* tls: Follow RFC6125 more strictly (Fedor Indutny)

* buffer: floating point read/write improvements (Trevor Norris)

* TypedArrays: Improve dataview perf without endian param (Dean McNamee)

* module: assert require() called with a non-empty string (Felix Böhm, James Campos)

* stdio: Set readable/writable flags properly (isaacs)

* stream: Properly handle large reads from push-streams (isaacs)


2013.01.11, Version 0.9.6 (Unstable), 9313fdc71ca8335d5e3a391c103230ee6219b3e2

* V8: update to 3.15.11.5

* node: remove ev-emul.h (Ben Noordhuis)

* path: make basename and extname ignore trailing slashes (Bert Belder)

* typed arrays: fix sunos signed/unsigned char issue (Ben Noordhuis)

* child_process: Fix {stdio:'inherit'} regression (Ben Noordhuis)

* child_process: Fix pipe() from child stdio streams  (Maciej Małecki)

* child_process: make fork() execPath configurable (Bradley Meck)

* stream: Add readable.push(chunk) method (isaacs)

* dtrace: x64 ustack helper (Fedor Indutny)

* repl: fix floating point number parsing (Nirk Niggler)

* repl: allow overriding builtins (Ben Noordhuis)

* net: add localAddress and localPort to Socket (James Hight)

* fs: make pool size coincide with ReadStream bufferSize (Shigeki Ohtsu)

* typed arrays: implement load and store swizzling (Dean McNamee)

* windows: fix perfctr crash on XP and 2003 (Scott Blomquist)

* dgram: fix double implicit bind error (Ben Noordhuis)


2012.12.30, Version 0.9.5 (Unstable), 01994e8119c24f2284bac0779b32acb49c95bee7

* assert: improve support for new execution contexts (lukebayes)

* domain: use camelCase instead of snake_case (isaacs)

* domain: Do not use uncaughtException handler (isaacs)

* fs: make 'end' work with ReadStream without 'start' (Ben Noordhuis)

* https: optimize createConnection() (Ryunosuke SATO)

* buffer: speed up base64 encoding by 20% (Ben Noordhuis)

* doc: Colorize API stabilitity index headers in docs (Luke Arduini)

* net: socket.readyState corrections (bentaber)

* http: Performance enhancements for http under streams2 (isaacs)

* stream: fix to emit end event on http.ClientResponse (Shigeki Ohtsu)

* stream: fix event handler leak in readstream pipe and unpipe (Andreas Madsen)

* build: Support ./configure --tag switch (Maciej Małecki)

* repl: don't touch `require.cache` (Nathan Rajlich)

* node: Emit 'exit' event when exiting for an uncaught exception (isaacs)


2012.12.21, Version 0.9.4 (Unstable), d86d83c75f6343b5368bb7bd328b4466a035e1d4

* streams: Update all streaming interfaces to use new classes (isaacs)

* node: remove idle gc (Ben Noordhuis)

* http: protect against response splitting attacks (Bert Belder)

* fs: Raise error when null bytes detected in paths (isaacs)

* fs: fix 'object is not a function' callback errors (Ben Noordhuis)

* fs: add autoClose=true option to fs.createReadStream (Farid Neshat)

* process: add getgroups(), setgroups(), initgroups() (Ben Noordhuis)

* openssl: optimized asm code on x86 and x64 (Bert Belder)

* crypto: fix leak in GetPeerCertificate (Fedor Indutny)

* add systemtap support (Jan Wynholds)

* windows: add ETW and PerfCounters support (Scott Blomquist)

* windows: fix normalization of UNC paths (Bert Belder)

* crypto: fix ssl error handling (Sergey Kholodilov)

* node: remove eio-emul.h (Ben Noordhuis)

* os: add os.endianness() function (Nathan Rajlich)

* readline: don't emit "line" events with a trailing '\n' char (Nathan Rajlich)

* build: add configure option to generate xcode build files (Timothy J Fontaine)

* build: allow linking against system libuv, cares, http_parser (Stephen Gallagher)

* typed arrays: add slice() support to ArrayBuffer (Anthony Pesch)

* debugger: exit and kill child on SIGTERM or SIGHUP (Fedor Indutny)

* url: url.format escapes delimiters in path and query (J. Lee Coltrane)


2012.10.24, Version 0.9.3 (Unstable), 1ed4c6776e4f52956918b70565502e0f8869829d

* V8: Upgrade to 3.13.7.4

* crypto: Default to buffers instead of binary strings (isaacs, Fedor Indutny)

* crypto: add getHashes() and getCiphers() (Ben Noordhuis)

* unix: add custom thread pool, remove libeio (Ben Noordhuis)

* util: make `inspect()` accept an "options" argument (Nathan Rajlich)

* https: fix renegotation attack protection (Ben Noordhuis)

* cluster: make 'listening' handler see actual port (Aaditya Bhatia)

* windows: use USERPROFILE to get the user's home dir (Bert Belder)

* path: add platform specific path delimiter (Paul Serby)

* http: add response.headersSent property (Pavel Lang)

* child_process: make .fork()'d child auto-exit (Ben Noordhuis)

* events: add 'removeListener' event (Ben Noordhuis)

* string_decoder: Add 'end' method, do base64 properly (isaacs)

* buffer: include encoding value in exception when invalid (Ricky Ng-Adam)

* http: make http.ServerResponse no longer emit 'end' (isaacs)

* streams: fix pipe is destructed by 'end' from destination (koichik)


2012.09.17, Version 0.9.2 (Unstable), 6e2055889091a424fbb5c500bc3ab9c05d1c28b4

* http_parser: upgrade to ad3b631

* openssl: upgrade 1.0.1c

* darwin: use FSEvents to watch directory changes (Fedor Indutny)

* unix: support missing API on NetBSD (Shigeki Ohtsu)

* unix: fix EMFILE busy loop (Ben Noordhuis)

* windows: un-break writable tty handles (Bert Belder)

* windows: map WSAESHUTDOWN to UV_EPIPE (Bert Belder)

* windows: make spawn with custom environment work again (Bert Belder)

* windows: map ERROR_DIRECTORY to UV_ENOENT (Bert Belder)

* tls, https: validate server certificate by default (Ben Noordhuis)

* tls, https: throw exception on missing key/cert (Ben Noordhuis)

* tls: async session storage (Fedor Indutny)

* installer: don't install header files (Ben Noordhuis)

* buffer: implement Buffer.prototype.toJSON() (Nathan Rajlich)

* buffer: added support for writing NaN and Infinity (koichik)

* http: make http.ServerResponse emit 'end' (Ben Noordhuis)

* build: ./configure --ninja (Ben Noordhuis, Timothy J Fontaine)

* installer: fix --without-npm (Ben Noordhuis)

* cli: make -p equivalent to -pe (Ben Noordhuis)

* url: Go much faster by using Url class (isaacs)


2012.08.28, Version 0.9.1 (Unstable), e6ce259d2caf338fec991c2dd447de763ce99ab7

* buffer: Add Buffer.isEncoding(enc) to test for valid encoding values (isaacs)

* Raise UV_ECANCELED on premature close. (Ben Noordhuis)

* Remove c-ares from libuv, move to a top-level node dependency (Bert Belder)

* ref/unref for all HandleWraps, timers, servers, and sockets (Timothy J Fontaine)

* addon: remove node-waf, superseded by node-gyp (Ben Noordhuis)

* child_process: emit error on exec failure (Ben Noordhuis)

* cluster: do not use internal server API (Andreas Madsen)

* constants: add O_DIRECT (Ian Babrou)

* crypto: add sync interface to crypto.pbkdf2() (Ben Noordhuis)

* darwin: emulate fdatasync() (Fedor Indutny)

* dgram: make .bind() always asynchronous (Ben Noordhuis)

* events: Make emitter.listeners() side-effect free (isaacs, Joe Andaverde)

* fs: Throw early on invalid encoding args (isaacs)

* fs: fix naming of truncate/ftruncate functions (isaacs)

* http: bubble up parser errors to ClientRequest (Brian White)

* linux: improve cpuinfo parser on ARM and MIPS (Ben Noordhuis)

* net: add support for IPv6 addresses ending in :: (Josh Erickson)

* net: support Server.listen(Pipe) (Andreas Madsen)

* node: don't scan add-on for "init" symbol (Ben Noordhuis)

* remove process.uvCounters() (Ben Noordhuis)

* repl: console writes to repl rather than process stdio (Nathan Rajlich)

* timers: implement setImmediate (Timothy J Fontaine)

* tls: fix segfault in pummel/test-tls-ci-reneg-attack (Ben Noordhuis)

* tools: Move gyp addon tools to node-gyp (Nathan Rajlich)

* unix: preliminary signal handler support (Ben Noordhuis)

* unix: remove dependency on ev_child (Ben Noordhuis)

* unix: work around darwin bug, don't poll() on pipe (Fedor Indutny)

* util: Formally deprecate util.pump() (Ben Noordhuis)

* windows: make active and closing handle state independent (Bert Belder)

* windows: report spawn errors to the exit callback (Bert Belder)

* windows: signal handling support with uv_signal_t (Bert Belder)


2012.07.20, Version 0.9.0 (Unstable), f9b237f478c372fd55e4590d7399dcd8f25f3603

* punycode: update to v1.1.1 (Mathias Bynens)

* c-ares: upgrade to 1.9.0 (Saúl Ibarra Corretgé)

* dns: ignore rogue DNS servers reported by windows (Saúl Ibarra Corretgé)

* unix: speed up uv_async_send() (Ben Noordhuis)

* darwin: get cpu model correctly on mac (Xidorn Quan)

* nextTick: Handle tick callbacks before any other I/O (isaacs)

* Enable color customization of `util.inspect` (Pavel Lang)

* tls: Speed and memory improvements (Fedor Indutny)

* readline: Use one history item for reentered line (Vladimir Beloborodov)

* Fix #3521 Make process.env more like a regular Object (isaacs)


2013.06.13, Version 0.8.25 (maintenance), 0b9bdb2bc7e1c872f0ea4713517fda22a4b0b202

* npm: Upgrade to 1.2.30

* child_process: fix handle delivery (Ben Noordhuis)


2013.06.04, Version 0.8.24 (maintenance), c1a1ab067721ea17ef7b05ec5c68b01321017f05

* npm: Upgrade to v1.2.24

* url: Properly parse certain oddly formed urls (isaacs)

* http: Don't try to destroy nonexistent sockets (isaacs)

* handle_wrap: fix NULL pointer dereference (Ben Noordhuis)


2013.04.09, Version 0.8.23 (maintenance), c67f8d0500fe15637a623eb759d2ad7eb9fb3b0b

* npm: Upgrade to v1.2.18

* http: Avoid EE warning on ECONNREFUSED handling (isaacs)

* tls: Re-enable check of CN-ID in cert verification (Tobias Müllerleile)

* child_process: fix sending utf-8 to child process (Ben Noordhuis)

* crypto: check key type in GetPeerCertificate() (Ben Noordhuis)

* win/openssl: mark assembled object files as seh safe (Bert Belder)

* windows/msi: fix msi build issue with WiX 3.7/3.8 (Raymond Feng)


2013.03.07, Version 0.8.22 (Stable), 67a4cb4fe8c2346e30ffb83f7178e205cc2dab33

* npm: Update to 1.2.14

* cluster: propagate bind errors (Ben Noordhuis)

* crypto: don't assert when calling Cipher#final() twice (Ben Noordhuis)

* build, windows: disable SEH (Ben Noordhuis)


2013.02.25, Version 0.8.21 (Stable), 530d8c05d4c546146f18e5ba811d7eb3b7b7c0c5

* http: Do not free the wrong parser on socket close (isaacs)

* http: Handle hangup writes more gently (isaacs)

* zlib: fix assert on bad input (Ben Noordhuis)

* test: add TAP output to the test runner (Timothy J Fontaine)

* unix: Handle EINPROGRESS from domain sockets (Ben Noordhuis)


2013.02.15, Version 0.8.20 (Stable), e10c75579b536581ddd7ae4e2c3bf8a9d550d343

* npm: Upgrade to v1.2.11

* http: Do not let Agent hand out destroyed sockets (isaacs)

* http: Raise hangup error on destroyed socket write (isaacs)

* http: protect against response splitting attacks (Bert Belder)


2013.02.06, Version 0.8.19 (Stable), 53978bdf420622ff0121c63c0338c9e7c2e60869

* npm: Upgrade to v1.2.10

* zlib: pass object size hint to V8 (Ben Noordhuis)

* zlib: reduce memory consumption, release early (Ben Noordhuis)

* buffer: slow buffer copy compatibility fix (Trevor Norris)

* zlib: don't assert on malformed dictionary (Ben Noordhuis)

* zlib: don't assert on missing dictionary (Ben Noordhuis)

* windows: better ipv6 support (Bert Belder)

* windows: add error mappings related to unsupported protocols (Bert Belder)

* windows: map ERROR_DIRECTORY to UV_ENOENT (Bert Belder)


2013.01.18, Version 0.8.18 (Stable), 2c4eef0d972838c51999d32c0d251857a713dc18

* npm: Upgrade to v1.2.2

* dns: make error message match errno (Dan Milon)

* tls: follow RFC6125 more stricly (Fedor Indutny)

* buffer: reject negative SlowBuffer offsets (Ben Noordhuis)

* install: add simplejson fallback (Chris Dent)

* http: fix "Cannot call method 'emit' of null" (Ben Noordhuis)


2013.01.09, Version 0.8.17 (Stable), c50c33e9397d7a0a8717e8ce7530572907c054ad

* npm: Upgrade to v1.2.0
  - peerDependencies (Domenic Denicola)
  - node-gyp v0.8.2 (Nathan Rajlich)
  - Faster installs from github user/project shorthands (Nathan Zadoks)

* typed arrays: fix 32 bit size/index overflow (Ben Noordhuis)

* http: Improve performance of single-packet responses (Ben Noordhuis)

* install: fix openbsd man page location (Ben Noordhuis)

* http: bubble up parser errors to ClientRequest (Brian White)


2012.12.13, Version 0.8.16 (Stable), 1c9c6277d5cfcaaac8569c0c8f7daa64292048a9

* npm: Upgrade to 1.1.69

* fs: fix WriteStream/ReadStream fd leaks (Ben Noordhuis)

* crypto: fix leak in GetPeerCertificate (Fedor Indutny)

* buffer: Don't double-negate numeric buffer arg (Trevor Norris)

* net: More accurate IP address validation and IPv6 dotted notation. (Joshua Erickson)


2012.11.26, Version 0.8.15 (Stable), fdf91afb494a7a2fff2913d817f589c191a2c88f

* npm: Upgrade to 1.1.66 (isaacs)

* linux: use /proc/cpuinfo for CPU frequency (Ben Noordhuis)

* windows: map WSAESHUTDOWN to UV_EPIPE (Ben Noordhuis)

* windows: map ERROR_GEN_FAILURE to UV_EIO (Bert Belder)

* unix: do not set environ unless one is provided (Charlie McConnell)

* domains: don't crash if domain is set to null (Bert Belder)

* windows: fix the x64 debug build (Bert Belder)

* net, tls: fix connect() resource leak (Ben Noordhuis)


2012.10.25, Version 0.8.14 (Stable), b00527fcf05c3d9f/b5d5d790f9472906a59fe218

* events: Don't clobber pre-existing _events obj in EE ctor (isaacs)


2012.10.25, Version 0.8.13 (Stable), ff4c974873f9a7cc6a5b042eb9b6389bb8dde6d6

* V8: Upgrade to 3.11.10.25

* npm: Upgrade to 1.1.65

* url: parse hostnames that start with - or _ (Ben Noordhuis)

* repl: Fix Windows 8 terminal issue (Bert Belder)

* typed arrays: use signed char for signed int8s (Aaron Jacobs)

* crypto: fix bugs in DiffieHellman (Ben Noordhuis)

* configure: turn on VFPv3 on ARMv7 (Ben Noordhuis)

* Re-enable OpenSSL UI for entering passphrases via tty (Ben Noordhuis)

* repl: ensure each REPL instance gets its own "context" (Nathan Rajlich)


2012.10.12, Version 0.8.12 (Stable), 38c72d4e29574dec5205bcf23c2a85efe65331a4

* npm: Upgrade to 1.1.63

* crypto: Reduce stability index to 2-Unstable (isaacs)

* windows: fix handle leak in uv_fs_utime (Bert Belder)

* windows: fix application crashed popup in debug version (Bert Belder)

* buffer: report proper retained size in profiler (Ben Noordhuis)

* buffer: fix byteLength with UTF-16LE (koichik)

* repl: make "end of input" JSON.parse() errors throw in the REPL (Nathan Rajlich)

* repl: make invalid RegExp modifiers throw in the REPL (Nathan Rajlich)

* http: handle multiple Proxy-Authenticate values (Willi Eggeling)


2012.09.27, Version 0.8.11 (Stable), e1f39468fa580c1e4cb15fac621f87944ee625dc

* fs: Fix stat() size reporting for large files (Ben Noordhuis)


2012.09.25, Version 0.8.10 (Stable), 0bc273da4fcaa79b209ed755ad249a3e7be626a6

* npm: Upgrade to 1.1.62

* repl: make invalid RegExps throw in the REPL (Nathan Rajlich)

* v8: loosen artificial mmap constraint (Bryan Cantrill)

* process: fix setuid() and setgid() error reporting (Ben Noordhuis)

* domain: Properly exit() on domain disposal (isaacs)

* fs: fix watchFile() missing deletion events (Ben Noordhuis)

* fs: fix assert in fs.watch() (Ben Noordhuis)

* fs: don't segfault on deeply recursive stat() (Ben Noordhuis)

* http: Remove timeout handler when data arrives (Frédéric Germain)

* http: make the client "res" object gets the same domain as "req" (Nathan Rajlich)

* windows: don't blow up when an invalid FD is used (Bert Belder)

* unix: map EDQUOT to UV_ENOSPC (Charlie McConnell)

* linux: improve /proc/cpuinfo parser (Ben Noordhuis)

* win/tty: reset background brightness when color is set to default (Bert Belder)

* unix: put child process stdio fds in blocking mode (Ben Noordhuis)

* unix: fix EMFILE busy loop (Ben Noordhuis)

* sunos: don't set TCP_KEEPALIVE (Ben Noordhuis)

* tls: Use slab allocator for memory management (Fedor Indutny)

* openssl: Use optimized assembly code for x86 and x64 (Bert Belder)


2012.09.11, Version 0.8.9 (Stable), b88c3902b241cf934e75443b934f2033ad3915b1

* v8: upgrade to 3.11.10.22

* GYP: upgrade to r1477

* npm: Upgrade to 1.1.61

* npm: Don't create world-writable files (isaacs)

* windows: fix single-accept mode for shared server sockets (Bert Belder)

* windows: fix uninitialized memory access in uv_update_time() (Bert Belder)

* windows: don't throw when a signal handler is attached (Bert Belder)

* unix: fix memory leak in udp (Ben Noordhuis)

* unix: map errno ESPIPE (Ben Noordhuis)

* unix, windows: fix memory corruption in fs-poll.c (Ben Noordhuis)

* sunos: fix os.cpus() on x86_64 (Ben Noordhuis)

* child process: fix processes with IPC channel don't emit 'close' (Bert Belder)

* build: add a "--dest-os" option to force a gyp "flavor" (Nathan Rajlich)

* build: set `process.platform` to "sunos" on SunOS (Nathan Rajlich)

* build: fix `make -j` fails after `make clean` (Bearice Ren)

* build: fix openssl configuration for "arm" builds (Nathan Rajlich)

* tls: support unix domain socket/named pipe in tls.connect (Shigeki Ohtsu)

* https: make https.get() accept a URL (koichik)

* http: respect HTTP/1.0 TE header (Ben Noordhuis)

* crypto, tls: Domainify setSNICallback, pbkdf2, randomBytes (Ben Noordhuis)

* stream.pipe: Don't call destroy() unless it's a function (isaacs)


2012.08.22, Version 0.8.8 (Stable), a299c97bbc701f4d460e91214d7bfe7a9589d361

* V8: upgrade to 3.11.10.19

* npm: upgrade to 1.1.59

* windows: fix uninitialized memory access in uv_update_time() (Bert Belder)

* unix, windows: fix memory corruption in fs-poll.c (Ben Noordhuis)

* unix: fix integer overflow in uv_hrtime (Tim Holy)

* sunos: fix uv_cpu_info() on x86_64 (Ben Noordhuis)

* tls: update default cipher list (Ben Noordhuis)

* unix: Fix llvm and older gcc duplicate symbol warnings (Bert Belder)

* fs: fix use after free in stat watcher (Ben Noordhuis)

* build: Fix using manually compiled gcc on OS X (Nathan Rajlich)

* windows: make junctions work again (Bert Belder)


2012.08.15, Version 0.8.7 (Stable), f640c5d35cba96634cd8176a525a1d876e361a61

* npm: Upgrade to 1.1.49

* website: download page (Golo Roden)

* crypto: fix uninitialized memory access in openssl (Ben Noordhuis)

* buffer, crypto: fix buffer decoding (Ben Noordhuis)

* build: compile with -fno-tree-vrp when gcc >= 4.0 (Ben Noordhuis)

* tls: handle multiple CN fields when verifying cert (Ben Noordhuis)

* doc: remove unused util from child_process (Kyle Robinson Young)

* build: rework -fvisibility=hidden detection (Ben Noordhuis)

* windows: don't duplicate invalid stdio handles (Bert Belder)

* windows: fix typos in process-stdio.c (Bert Belder)


2012.08.07, Version 0.8.6 (Stable), 0544a586ca6b6b900a42e164033dbf350765700a

* npm: Upgrade to v1.1.48

* Add 'make binary' to build binary tarballs for all Unixes (Nathan Rajlich)

* zlib: Emit 'close' on destroy(). (Dominic Tarr)

* child_process: Fix stdout=null when stdio=['pipe'] (Tyler Neylon)

* installer: prevent ETXTBSY errors (Ben Noordhuis)

* installer: honor --without-npm, default install path (Ben Noordhuis)

* net: make pause work with connecting sockets (Bert Belder)

* installer: fix cross-compile installs (Ben Noordhuis)

* net: fix .listen({fd:0}) (Ben Noordhuis)

* windows: map WSANO_DATA to UV_ENOENT (Bert Belder)


2012.08.02, Version 0.8.5 (Stable), 9b86a4453f0c76f2707a75c0b2343aba33ec63bc

* node: tag Encode and friends NODE_EXTERN (Ben Noordhuis)

* fs: fix ReadStream / WriteStream missing callback (Gil Pedersen)

* fs: fix readFileSync("/proc/cpuinfo") regression (Ben Noordhuis)

* installer: don't assume bash is installed (Ben Noordhuis)

* Report errors properly from --eval and stdin (isaacs)

* assert: fix throws() throws an error without message property (koichik)

* cluster: fix libuv assert in net.listen() (Ben Noordhuis)

* build: always link sunos builds with libumem (Trent Mick)

* build: improve armv7 / hard-float detection (Adam Malcontenti-Wilson)

* https: Use host header as effective servername (isaacs)

* sunos: work around OS bug to prevent fs.watch() from spinning (Bryan Cantrill)

* linux: fix 'two watchers, one path' segfault (Ben Noordhuis)

* windows: fix memory leaks in many fs functions (Bert Belder)

* windows: don't allow directories to be opened for writing/appending (Bert Belder)

* windows: make fork() work even when not all stdio handles are valid (Bert Belder)

* windows: make unlink() not remove mount points, and improve performance (Bert Belder)

* build: Sign pkg installer for OS X (isaacs)


2012.07.25, Version 0.8.4 (Stable), f98562fcd7d1cab573ca4dc1612157d6999befd4

* V8: Upgrade to 3.11.10.17

* npm: Upgrade to 1.1.45

* net: fix Socket({ fd: 42 }) api (Ben Noordhuis)

* readline: Remove event listeners on close (isaacs)

* windows: correctly prep long path for fs.exists(Sync) (Bert Belder)

* debugger: wake up the event loop when a debugger command is dispatched (Peter Rybin)

* tls: verify server's identity (Fedor Indutny)

* net: ignore socket.setTimeout(Infinity or NaN) (Fedor Indutny)


2012.07.19, Version 0.8.3 (Stable), 60bf2d6cb33e4ce55604f73889ab840a9de8bdab

* V8: upgrade to 3.11.10.15

* npm: Upgrade to 1.1.43

* net: fix net.Server.listen({fd:x}) error reporting (Ben Noordhuis)

* net: fix bogus errno reporting (Ben Noordhuis)

* build: Move npm shebang logic into an npm script (isaacs)

* build: fix add-on loading on freebsd (Ben Noordhuis)

* build: disable unsafe optimizations (Ben Noordhuis)

* build: fix spurious mksnapshot crashes for good (Ben Noordhuis)

* build: speed up genv8constants (Dave Pacheco)

* fs: make unwatchFile() remove a specific listener (Ben Noordhuis)

* domain: Remove first arg from intercepted fn (Toshihiro Nakamura)

* domain: Fix memory leak on error (isaacs)

* events: Fix memory leak from removeAllListeners (Nathan Rajlich)

* zlib: Fix memory leak in Unzip class. (isaacs)

* crypto: Fix memory leak in DecipherUpdate() (Ben Noordhuis)


2012.07.09, Version 0.8.2 (Stable), cc6084b9ac5cf1d4fe5e7165b71e8fc05d11be1f

* npm: Upgrade to 1.1.36

* readline: don't use Function#call() (Nathan Rajlich)

* Code cleanup to pass 'use strict' (Jonas Westerlund)

* module: add filename to require() json errors (TJ Holowaychuk)

* readline: fix for unicode prompts (Tim Macfarlane)

* timers: fix handling of large timeouts (Ben Noordhuis)

* repl: fix passing an empty line inserting "undefined" into the buffer (Nathan Rajlich)

* repl: fix crashes when buffering command (Maciej Małecki)

* build: rename strict_aliasing to node_no_strict_aliasing (Ben Noordhuis)

* build: disable -fstrict-aliasing for any gcc < 4.6.0 (Ben Noordhuis)

* build: detect cc version with -dumpversion (Ben Noordhuis)

* build: handle output of localized gcc or clang (Ben Noordhuis)

* unix: fix memory corruption in freebsd.c (Ben Noordhuis)

* unix: fix 'zero handles, one request' busy loop (Ben Noordhuis)

* unix: fix busy loop on unexpected tcp message (Ben Noordhuis)

* unix: fix EINPROGRESS busy loop (Ben Noordhuis)


2012.06.29, Version 0.8.1 (stable), 2134aa3d5c622fc3c3b02ccb713fcde0e0df479a

* V8: upgrade to v3.11.10.12

* npm: upgrade to v1.1.33
  - Support for parallel use of the cache folder
  - Retry on registry timeouts or network failures (Trent Mick)
  - Reduce 'engines' failures to a warning
  - Use new zsh completion if aviailable (Jeremy Cantrell)

* Fix #3577 Un-break require('sys')

* util: speed up formatting of large arrays/objects (Ben Noordhuis)

* windows: make fs.realpath(Sync) work with UNC paths (Bert Belder)

* build: fix --shared-v8 option (Ben Noordhuis)

* doc: `detached` is a boolean (Andreas Madsen)

* build: use proper python interpreter (Ben Noordhuis)

* build: expand ~ in `./configure --prefix=~/a/b/c` (Ben Noordhuis)

* build: handle CC env var with spaces (Gabriel de Perthuis)

* build: fix V8 build when compiling with gcc 4.5 (Ben Noordhuis)

* build: fix --shared-v8 option (Ben Noordhuis)

* windows msi: Fix icon issue which caused huge file size (Bert Belder)

* unix: assume that dlopen() may clobber dlerror() (Ben Noordhuis)

* sunos: fix memory corruption bugs (Ben Noordhuis)

* windows: better (f)utimes and (f)stat (Bert Belder)


2012.06.25, Version 0.8.0 (stable), 8b8a7a7f9b41e74e1e810d0330738ad06fc302ec

* V8: upgrade to v3.11.10.10

* npm: Upgrade to 1.1.32

* Deprecate iowatcher (Ben Noordhuis)

* windows: update icon (Bert Belder)

* http: Hush 'MUST NOT have a body' warnings to debug() (isaacs)

* Move blog.nodejs.org content into repository (isaacs)

* Fix #3503: stdin: resume() on pipe(dest) (isaacs)

* crypto: fix error reporting in SetKey() (Fedor Indutny)

* Add --no-deprecation and --trace-deprecation command-line flags (isaacs)

* fs: fix fs.watchFile() (Ben Noordhuis)

* fs: Fix fs.readfile() on pipes (isaacs)

* Rename GYP variable node_use_system_openssl to be consistent (Ryan Dahl)


2012.06.19, Version 0.7.12 (unstable), a72120190a8ffdbcd3d6ad2a2e6ceecd2087111e

* npm: Upgrade to 1.1.30
	- Improved 'npm init'
	- Fix the 'cb never called' error from 'oudated' and 'update'
	- Add --save-bundle|-B config
	- Fix isaacs/npm#2465: Make npm script and windows shims cygwin-aware
	- Fix isaacs/npm#2452 Use --save(-dev|-optional) in npm rm
	- `logstream` option to replace removed `logfd` (Rod Vagg)
	- Read default descriptions from README.md files

* Shims to support deprecated ev_* and eio_* methods (Ben Noordhuis)

* #3118 net.Socket: Delay pause/resume until after connect (isaacs)

* #3465 Add ./configure --no-ifaddrs flag (isaacs)

* child_process: add .stdin stream to forks (Fedor Indutny)

* build: fix `make install DESTDIR=/path` (Ben Noordhuis)

* tls: fix off-by-one error in renegotiation check (Ben Noordhuis)

* crypto: Fix diffie-hellman key generation UTF-8 errors (Fedor Indutny)

* node: change the constructor name of process from EventEmitter to process (Andreas Madsen)

* net: Prevent property access throws during close (Reid Burke)

* querystring: improved speed and code cleanup (Felix Böhm)

* sunos: fix assertion errors breaking fs.watch() (Fedor Indutny)

* unix: stat: detect sub-second changes (Ben Noordhuis)

* add stat() based file watcher (Ben Noordhuis)


2012.06.15, Version 0.7.11 (unstable), 5cfe0b86d5be266ef51bbba369c39e412ee51944

* V8: Upgrade to v3.11.10

* npm: Upgrade to 1.1.26

* doc: Improve cross-linking in API docs markdown (Ben Kelly)

* Fix #3425: removeAllListeners should delete array (Reid Burke)

* cluster: don't silently drop messages when the write queue gets big (Bert Belder)

* Add Buffer.concat method (isaacs)

* windows: make symlinks tolerant to forward slashes (Bert Belder)

* build: Add node.d and node.1 to installer (isaacs)

* cluster: rename worker.unqiueID to worker.id (Andreas Madsen)

* Windows: Enable ETW events on Windows for existing DTrace probes. (Igor Zinkovsky)

* test: bundle node-weak in test/gc so that it doesn't need to be downloaded (Nathan Rajlich)

* Make many tests pass on Windows (Bert Belder)

* Fix #3388 Support listening on file descriptors (isaacs)

* Fix #3407 Add os.tmpDir() (isaacs)

* Unbreak the snapshotted build on Windows (Bert Belder)

* Clean up child_process.kill throws (Bert Belder)

* crypto: make cipher/decipher accept buffer args (Ben Noordhuis)


2012.06.11, Version 0.7.10 (unstable), 12a32a48a30182621b3f8e9b9695d1946b53c131

* Roll V8 back to 3.9.24.31

* build: x64 target should always pass -m64 (Robert Mustacchi)

* add NODE_EXTERN to node::Start (Joel Brandt)

* repl: Warn about running npm commands (isaacs)

* slab_allocator: fix crash in dtor if V8 is dead (Ben Noordhuis)

* slab_allocator: fix leak of Persistent handles (Shigeki Ohtsu)

* windows/msi: add node.js prompt to startmenu (Jeroen Janssen)

* windows/msi: fix adding node to PATH (Jeroen Janssen)

* windows/msi: add start menu links when installing (Jeroen Janssen)

* windows: don't install x64 version into the 'program files (x86)' folder (Matt Gollob)

* domain: Fix #3379 domain.intercept no longer passes error arg to cb (Marc Harter)

* fs: make callbacks run in global context (Ben Noordhuis)

* fs: enable fs.realpath on windows (isaacs)

* child_process: expose UV_PROCESS_DETACHED as options.detached (Charlie McConnell)

* child_process: new stdio API for .spawn() method (Fedor Indutny)

* child_process: spawn().ref() and spawn().unref() (Fedor Indutny)

* Upgrade npm to 1.1.25
	- Enable npm link on windows
	- Properly remove sh-shim on Windows
	- Abstract out registry client and logger


2012.05.28, Version 0.7.9 (unstable), 782277f11a753ded831439ed826448c06fc0f356

* Upgrade V8 to 3.11.1

* Upgrade npm to 1.1.23

* uv: rework reference counting scheme (Ben Noordhuis)

* uv: add interface for joining external event loops (Bert Belder)

* repl, readline: Handle Ctrl+Z and SIGCONT better (Nathan Rajlich)

* fs: 64bit offsets for fs calls (Igor Zinkovsky)

* fs: add sync open flags 'rs' and 'rs+' (Kevin Bowman)

* windows: enable creating directory junctions with fs.symlink (Igor Zinkovsky, Bert Belder)

* windows: fix fs.lstat to properly detect symlinks. (Igor Zinkovsky)

* Fix #3270 Escape url.parse delims (isaacs)

* http: make http.get() accept a URL (Adam Malcontenti-Wilson)

* Cleanup vm module memory leakage (Marcel Laverdet)

* Optimize writing strings with Socket.write (Bert Belder)

* add support for CESU-8 and UTF-16LE encodings (koichik)

* path: add path.sep to get the path separator. (Yi, EungJun)

* net, http: add backlog parameter to .listen() (Erik Dubbelboer)

* debugger: support mirroring Date objects (Fedor Indutny)

* addon: add AtExit() function (Ben Noordhuis)

* net: signal localAddress bind failure in connect (Brian Schroeder)

* util: handle non-string return value in .inspect() (Alex Kocharin)


2012.04.18, Version 0.7.8 (unstable), c2b47097c0b483552efc1947c6766fa1128600b6

* Upgrade V8 to 3.9.24.9

* Upgrade OpenSSL to 1.0.0f

* Upgrade npm to 1.1.18

* Show licenses in Binary installers

* Domains (isaacs)

* readline: rename "end" to "close" (Nathan Rajlich)

* tcp: make getsockname() return address family as string (Shigeki Ohtsu)

* http, https: fix .setTimeout() (ssuda)

* os: add cross platform EOL character (Mustansir Golawala)

* typed arrays: unexport SizeOfArrayElementForType() (Aaron Jacobs)

* net: honor 'enable' flag in .setNoDelay() (Ben Noordhuis)

* child_process: emit error when .kill fails (Andreas Madsen)

* gyp: fix 'argument list too long' build error (Ben Noordhuis)

* fs.WriteStream: Handle modifications to fs.open (isaacs)

* repl, readline: Handle newlines better (Nathan Rajlich, Nathan Friedly)

* build: target OSX 10.5 when building on darwin (Nathan Rajlich)

* Fix #3052 Handle errors properly in zlib (isaacs)

* build: add support for DTrace and postmortem (Dave Pacheco)

* core: add reusable Slab allocator (Ben Noordhuis)


2012.03.30, Version 0.7.7 (unstable), 5cda2542fdb086f9fe5de889bea435a65e377dea

* Upgrade V8 to 3.9.24.7

* Upgrade npm to 1.1.15

* Handle Emoji characters properly (Erik Corry, Bert Belder)

* readline: migrate ansi/vt100 logic from tty to readline (Nathan Rajlich)

* readline: Fix multiline handling (Alex Kocharin)

* add a -i/--interactive flag to force the REPL (Nathan Rajlich)

* debugger: add breakOnException command (Fedor Indutny)

* cluster: kill workers when master dies (Andreas Madsen)

* cluster: add graceful disconnect support (Andreas Madsen)

* child_process: Separate 'close' event from 'exit' (Charlie McConnell)

* typed arrays: add Uint8ClampedArray (Mikael Bourges-Sevenier)

* buffer: Fix byte alignment issues (Ben Noordhuis, Erik Lundin)

* tls: fix CryptoStream.setKeepAlive() (Shigeki Ohtsu)

* Expose http parse error codes (Felix Geisendörfer)

* events: don't delete the listeners array (Ben Noordhuis, Nathan Rajlich)

* process: add process.config to view node's ./configure settings (Nathan Rajlich)

* process: process.execArgv to see node's arguments (Micheil Smith)

* process: fix process.title setter (Ben Noordhuis)

* timers: handle negative or non-numeric timeout values (Ben Noordhuis)


2012.03.13, Version 0.7.6 (unstable), f06abda6f58e517349d1b63a2cbf5a8d04a03505

* Upgrade v8 to 3.9.17

* Upgrade npm to 1.1.8
  - Add support for os/cpu fields in package.json (Adam Blackburn)
  - Automatically node-gyp packages containing a binding.gyp
  - Fix failures unpacking in UNC shares
  - Never create un-listable directories
  - Handle cases where an optionalDependency fails to build

* events: newListener emit correct fn when using 'once' (Roly Fentanes)

* url: Ignore empty port component (Łukasz Walukiewicz)

* module: replace 'children' array (isaacs)

* tls: parse multiple values of a key in ssl certificate (Sambasiva Suda)

* cluster: support passing of named pipes (Ben Noordhuis)

* Windows: include syscall in fs errors (Bert Belder)

* http: #2888 Emit end event only once (Igor Zinkovsky)

* readline: add multiline support (Rlidwka)

* process: add `process.hrtime()` (Nathan Rajlich)

* net, http, https: add localAddress option (Dmitry Nizovtsev)

* addon improvements (Nathan Rajlich)

* build improvements (Ben Noordhuis, Sadique Ali, T.C. Hollingsworth, Nathan Rajlich)

* add support for "SEARCH" request methods (Nathan Rajlich)

* expose the zlib and http_parser version in process.versions (Nathan Rajlich)


2012.02.23, Version 0.7.5 (unstable), d384b8b0d2ab7f05465f0a3e15fe20b4e25b5f86

* startup speed improvements (Maciej Małecki)

* crypto: add function getDiffieHellman() (Tomasz Buchert)

* buffer: support decoding of URL-safe base64 (Ben Noordhuis)

* Make QueryString.parse() even faster (Brian White)

* url: decode url entities in auth section (Ben Noordhuis)

* http: support PURGE request method (Ben Noordhuis)

* http: Generate Date headers on responses (Mark Nottingham)

* Fix #2762: Add callback to close function. (Mikeal Rogers)

* dgram: fix out-of-bound memory read (Ben Noordhuis)

* repl: add automatic loading of built-in libs (Brandon Benvie)

* repl: remove double calls where possible (Fedor Indutny)

* Readline improvements. Related: #2737 #2756 (Colton Baker)

* build: disable -fomit-frame-pointer on solaris (Dave Pacheco)

* build: arch detection improvements (Nathan Rajlich)

* build: Make a fat binary for the OS X `make pkg`. (Nathan Rajlich)

* jslint src/ and lib/ on 'make test' (isaacs)



2012.02.14, Version 0.7.4 (unstable), de21de920cf93ec40736ada3792a7f85f3eadeda

* Upgrade V8 to 3.9.5

* Upgrade npm to 1.1.1

* build: Detect host_arch better (Karl Skomski)

* debugger: export `debug_port` to `process` (Fedor Indutny)

* api docs: CSS bug fixes (isaacs)

* build: use -fPIC for native addons on UNIX (Nathan Rajlich)

* Re-add top-level v8::Locker (Marcel Laverdet)

* Move images out of the dist tarballs (isaacs)

* libuv: Remove uv_export and uv_import (Ben Noordhuis)

* build: Support x64 build on Windows (Igor Zinkovsky)


2012.02.07, Version 0.7.3 (unstable), 99059aad8d654acda4abcfaa68df182b50f2ec90

* Upgrade V8 to 3.9.2

* Revert support for isolates. (Ben Noordhuis)

* cluster: Cleanup docs, event handling, and process.disconnect (Andreas Madsen)

* gyp_addon: link with node.lib on Windows (Nathan Rajlich)

* http: fix case where http-parser is freed twice (koichik)

* Windows: disable RTTI and exceptions (Bert Belder)


2012.02.01, Version 0.7.2 (unstable), ec79acb3a6166e30f0bf271fbbfda1fb575b3321

* Update V8 to 3.8.9

* Support for sharing streams across Isolates (Igor Zinkovsky)

* #2636 - Fix case where http_parsers are freed too early (koichik)

* url: Support for IPv6 addresses in URLs (Łukasz Walukiewicz)

* child_process: Add disconnect() method to child processes (Andreas Madsen)

* fs: add O_EXCL support, exclusive open file (Ben Noordhuis)

* fs: more specific error messages (Tj Holowaychuk)

* tty: emit 'unknown' key event if key sequence not found (Dan VerWeire, Nathan Rajlich)

* build: compile release build too if BUILDTYPE=Debug (Ben Noordhuis)

* module: fix --debug-brk on symlinked scripts (Fedor Indutny)

* zlib: fix `Failed to set dictionary` issue (Fedor Indutny)

* waf: predict target arch for OS X (Fedor Indutny)


2012.01.23, Version 0.7.1 (unstable), a74354735ab5d5b0fa35a1e4ff7e653757d2069b

* Update V8 to 3.8.8

* Install node-waf by default (Fedor Indutny)

* crypto: Add ability to turn off PKCS padding (Ingmar Runge)

* v8: implement VirtualMemory class on SunOS (Ben Noordhuis)

* Add cluster.setupMaster (Andreas Madsen)

* move `path.exists*` to `fs.exists*` (Maciej Małecki)

* typed arrays: set class name (Ben Noordhuis)

* libuv bug fixes (Igor Zinkovsky, Ben Noordhuis, Dan VerWeire)


2012.01.16, Version 0.7.0 (unstable), 9cc55dca6f67a6096c858b841c677b0593404321

* Upgrade V8 to 3.8.6

* Use GYP build system on unix (Ben Noordhuis)

* Experimenetal isolates support (Ben Noordhuis)

* Improvements to Cluster API (Andreas Madsen)

* Use isolates for internal debugger (Fedor Indutny)

* Bug fixes


2012.07.10 Version 0.6.20 (maintenance), 952e513379169ec1b40909d1db056e9bf4294899

* npm: Upgrade to 1.1.37 (isaacs)

* benchmark: Backport improvements made in master (isaacs)

* build: always link with -lz (Trent Mick)

* core: use proper #include directives (Ben Noordhuis)

* cluster: don't silently drop messages when the write queue gets big (Bert Belder)

* windows: don't print error when GetConsoleTitleW returns an empty string (Bert Belder)


2012.06.06 Version 0.6.19 (stable), debf552ed2d4a53957446e82ff3c52a8182d5ff4

* npm: upgrade to 1.1.24

* fs: no end emit after createReadStream.pause() (Andreas Madsen)

* vm: cleanup module memory leakage (Marcel Laverdet)

* unix: fix loop starvation under high network load (Ben Noordhuis)

* unix: remove abort() in ev_unref() (Ben Noordhuis)

* windows/tty: never report error after forcibly aborting line-buffered read (Bert Belder)

* windows: skip GetFileAttributes call when opening a file (Bert Belder)


2012.05.15 Version 0.6.18 (stable), 4bc1d395de6abed2cf1e4d0b7b3a1480a21c368f

* windows: skip GetFileAttributes call when opening a file (Bert Belder)

* crypto: add PKCS12/PFX support (Sambasiva Suda)

* #3240: child_process: delete NODE_CHANNEL_FD from env in spawn (Ben Noordhuis)

* windows: add test for path.normalize with UNC paths (Bert Belder)

* windows: make path.normalize convert all slashes to backslashes (Bert Belder)

* fs: Automatically close FSWatcher on error (Bert Belder)

* #3258: fs.ReadStream.pause() emits duplicate data event (koichik)

* pipe_wrap: don't assert() on pipe accept errors (Ben Noordhuis)

* Better exception output for module load and process.nextTick (Felix Geisendörfer)

* zlib: fix error reporting (Ben Noordhuis)

* http: Don't destroy on timeout (isaacs)

* #3231: http: Don't try to emit error on a null'ed req object (isaacs)

* #3236: http: Refactor ClientRequest.onSocket (isaacs)


2012.05.04 Version 0.6.17 (stable), 4ced23deaf36493f4303a18f6fdce768c58becc0

* Upgrade npm to 1.1.21

* uv: Add support for EROFS errors (Ben Noordhuis, Maciej Małecki)

* uv: Add support for EIO and ENOSPC errors (Fedor Indutny)

* windows: Add support for EXDEV errors (Bert Belder)

* http: Fix client memory leaks (isaacs, Vincent Voyer)

* fs: fix file descriptor leak in sync functions (Ben Noordhuis)

* fs: fix ReadStream / WriteStream double close bug (Ben Noordhuis)


2012.04.30 Version 0.6.16 (stable), a1d193963ddc80a27da5da01b59751e14e33d1d6

* Upgrade V8 to 3.6.6.25

* Upgrade npm to 1.1.19

* Windows: add mappings for UV_ENOENT (Bert Belder)

* linux: add IN_MOVE_SELF to inotify event mask (Ben Noordhuis)

* unix: call pipe handle connection cb on accept() error (Ben Noordhuis)

* unix: handle EWOULDBLOCK (Ben Noordhuis)

* map EWOULDBLOCK to UV_EAGAIN (Ben Noordhuis)

* Map ENOMEM to UV_ENOMEM (isaacs)

* Child process: support the `gid` and `uid` options (Bert Belder)

* test: cluster: add worker death event test (Ben Noordhuis)

* typo in node_http_parser (isaacs)

* http_parser: Eat CRLF between requests, even on connection:close. (Ben Noordhuis)

* don't check return value of unsetenv (Ben Noordhuis)


2012.04.09 Version 0.6.15 (stable), f160a45b254e591eb33716311c92be533c6d86c4

* Update npm to 1.1.16

* Show licenses in binary installers.

* unix: add uv_fs_read64, uv_fs_write64 and uv_fs_ftruncate64 (Ben Noordhuis)

* add 64bit offset fs functions (Igor Zinkovsky)

* windows: don't report ENOTSOCK when attempting to bind an udp handle twice (Bert Belder)

* windows: backport pipe-connect-to-file fixes from master (Bert Belder)

* windows: never call fs event callbacks after closing the watcher (Bert Belder)

* fs.readFile: don't make the callback before the fd is closed (Bert Belder)

* windows: use 64bit offsets for uv_fs apis (Igor Zinkovsky)

* Fix #2061: segmentation fault on OS X due to stat size mismatch (Ben Noordhuis)


2012.03.22 Version 0.6.14 (stable), e513ffef7549a56a5af728e1f0c2c0c8f290518a

* net: don't crash when queued write fails (Igor Zinkovsky)

* sunos: fix EMFILE on process.memoryUsage() (Bryan Cantrill)

* crypto: fix compile-time error with openssl 0.9.7e (Ben Noordhuis)

* unix: ignore ECONNABORTED errors from accept() (Ben Noordhuis)

* Add UV_ENOSPC and mappings to it (Bert Belder)

* http-parser: Fix response body is not read (koichik)

* Upgrade npm to 1.1.12
  - upgrade node-gyp to 0.3.7
  - work around AV-locked directories on Windows
  - Fix isaacs/npm#2293 Don't try to 'uninstall' /
  - Exclude symbolic links from packages.
  - Fix isaacs/npm#2275 Spurious 'unresolvable cycle' error.
  - Exclude/include dot files as if they were normal files


2012.03.15 Version 0.6.13 (stable), 9f7f86b534f8556290eb8cad915984ff4ca54996

* Windows: Many libuv test fixes (Bert Belder)

* Windows: avoid uv_guess_handle crash in when fd < 0 (Bert Belder)

* Map EBUSY and ENOTEMPTY errors (Bert Belder)

* Windows: include syscall in fs errors (Bert Belder)

* Fix fs.watch ENOSYS on Linux kernel version mismatch (Ben Noordhuis)

* Update npm to 1.1.9
  - upgrade node-gyp to 0.3.5 (Nathan Rajlich)
  - Fix isaacs/npm#2249 Add cache-max and cache-min configs
  - Properly redirect across https/http registry requests
  - log config usage if undefined key in set function (Kris Windham)
  - Add support for os/cpu fields in package.json (Adam Blackburn)
  - Automatically node-gyp packages containing a binding.gyp
  - Fix failures unpacking in UNC shares
  - Never create un-listable directories
  - Handle cases where an optionalDependency fails to build


2012.03.02 Version 0.6.12 (stable), 48a2d34cfe6b7e1c9d15202a4ef5e3c82d1fba35

* Upgrade V8 to 3.6.6.24

* dtrace ustack helper improvements (Dave Pacheco)

* API Documentation refactor (isaacs)

* #2827 net: fix race write() before and after connect() (koichik)

* #2554 #2567 throw if fs args for 'start' or 'end' are strings (AJ ONeal)

* punycode: Update to v1.0.0 (Mathias Bynens)

* Make a fat binary for the OS X pkg (isaacs)

* Fix hang on accessing process.stdin (isaacs)

* repl: make tab completion work on non-objects (Nathan Rajlich)

* Fix fs.watch on OS X (Ben Noordhuis)

* Fix #2515 nested setTimeouts cause premature process exit (Ben Noordhuis)

* windows: fix time conversion in stat (Igor Zinkovsky)

* windows: fs: handle EOF in read (Brandon Philips)

* windows: avoid IOCP short-circuit on non-ifs lsps (Igor Zinkovsky)

* Upgrade npm to 1.1.4 (isaacs)
  - windows fixes
  - Bundle nested bundleDependencies properly
  - install: support --save with url install targets
  - shrinkwrap: behave properly with url-installed modules
  - support installing uncompressed tars or single file modules from urls etc.
  - don't run make clean on rebuild
  - support HTTPS-over-HTTP proxy tunneling


2012.02.17 Version 0.6.11 (stable), 1eb1fe32250fc88cb5b0a97cddf3e02be02e3f4a

* http: allow multiple WebSocket RFC6455 headers (Einar Otto Stangvik)

* http: allow multiple WWW-Authenticate headers (Ben Noordhuis)

* windows: support unicode argv and environment variables (Bert Belder)

* tls: mitigate session renegotiation attacks (Ben Noordhuis)

* tcp, pipe: don't assert on uv_accept() errors (Ben Noordhuis)

* tls: Allow establishing secure connection on the existing socket (koichik)

* dgram: handle close of dgram socket before DNS lookup completes (Seth Fitzsimmons)

* windows: Support half-duplex pipes (Igor Zinkovsky)

* build: disable omit-frame-pointer on solaris systems (Dave Pacheco)

* debugger: fix --debug-brk (Ben Noordhuis)

* net: fix large file downloads failing (koichik)

* fs: fix ReadStream failure to read from existing fd (Christopher Jeffrey)

* net: destroy socket on DNS error (Stefan Rusu)

* dtrace: add missing translator (Dave Pacheco)

* unix: don't flush tty on switch to raw mode (Ben Noordhuis)

* windows: reset brightness when reverting to default text color (Bert Belder)

* npm: update to 1.1.1
  - Update which, fstream, mkdirp, request, and rimraf
  - Fix #2123 Set path properly for lifecycle scripts on windows
  - Mark the root as seen, so we don't recurse into it. Fixes #1838. (Martin Cooper)


2012.02.02, Version 0.6.10 (stable), 051908e023f87894fa68f5b64d0b99a19a7db01e

* Update V8 to 3.6.6.20

* Add npm msysgit bash shim to msi installer (isaacs)

* buffers: fix intermittent out of bounds error (Ben Noordhuis)

* buffers: honor length argument in base64 decoder (Ben Noordhuis)

* windows: Fix path.exists regression (Bert Belder)

* Make QueryString.parse run faster (Philip Tellis)

* http: avoid freeing http-parser objects too early (koichik)

* timers: add v0.4 compatibility hack (Ben Noordhuis)

* Proper EPERM error code support (Igor Zinkovsky, Brandon Philips)

* dgram: Implement udp multicast methods on windows (Bert Belder)


2012.01.27, Version 0.6.9 (stable), f19e20d33f57c4d2853aaea7d2724d44f3b0012f

* dgram: Bring back missing functionality for Unix (Dan VerWeire, Roman Shtylman, Ben Noordhuis)
  - Note: Windows UDP support not yet complete.

* http: Fix parser memory leak (koichik)

* zlib: Fix #2365 crashes on invalid input (Nicolas LaCasse)

* module: fix --debug-brk on symlinked scripts (Fedor Indutny)

* Documentation Restyling (Matthew Fitzsimmons)

* Update npm to 1.1.0-3 (isaacs)

* Windows: fix regression in stat() calls to C:\ (Bert Belder)


2012.01.19, Version 0.6.8 (stable), d18cebaf8a7ac701dabd71a3aa4eb0571db6a645

* Update V8 to 3.6.6.19

* Numeric key hash collision fix for V8 (Erik Corry, Fedor Indutny)

* Add missing TTY key translations for F1-F5 on Windows (Brandon Benvie)

* path.extname bugfix with . and .. paths (Bert Belder)

* cluster: don't always kill the master on uncaughtException (Ben Noordhuis)

* Update npm to 1.1.0-2 (isaacs)

* typed arrays: set class name (Ben Noordhuis)

* zlib binding cleanup (isaacs, Bert Belder)

* dgram: use slab memory allocator (Michael Bernstein)

* fix segfault #2473

* #2521 60% improvement in fs.stat on Windows (Igor Zinkovsky)


2012.01.06, Version 0.6.7 (stable), d5a189acef14a851287ee555f7a39431fe276e1c

* V8 hash collision fix (Breaks MIPS) (Bert Belder, Erik Corry)

* Upgrade V8 to 3.6.6.15

* Upgrade npm to 1.1.0-beta-10 (isaacs)

* many doc updates (Ben Noordhuis, Jeremy Martin, koichik, Dave Irvine,
  Seong-Rak Choi, Shannen, Adam Malcontenti-Wilson, koichik)

* Fix segfault in node_http_parser.cc

* dgram, timers: fix memory leaks (Ben Noordhuis, Yoshihiro Kikuchi)

* repl: fix repl.start not passing the `ignoreUndefined` arg (Damon Oehlman)

* #1980: Socket.pause null reference when called on a closed Stream (koichik)

* #2263: XMLHttpRequest piped in a writable file stream hang (koichik)

* #2069: http resource leak (koichik)

* buffer.readInt global pollution fix (Phil Sung)

* timers: fix performance regression (Ben Noordhuis)

* #2308, #2246: node swallows openssl error on request (koichik)

* #2114: timers: remove _idleTimeout from item in .unenroll() (James Hartig)

* #2379: debugger: Request backtrace w/o refs (Fedor Indutny)

* simple DTrace ustack helper (Dave Pacheco)

* crypto: rewrite HexDecode without snprintf (Roman Shtylman)

* crypto: don't ignore DH init errors (Ben Noordhuis)


2011.12.14, Version 0.6.6 (stable), 9a059ea69e1f6ebd8899246682d8ca257610b8ab

* npm update to 1.1.0-beta-4 (Isaac Z. Schlueter)

* cli: fix output of --help (Ben Noordhuis)

* new website

* pause/resume semantics for stdin (Isaac Z. Schlueter)

* Travis CI integration (Maciej Małecki)

* child_process: Fix bug regarding closed stdin (Ben Noordhuis)

* Enable upgrades in MSI. (Igor Zinkovsky)

* net: Fixes memory leak (Ben Noordhuis)

* fs: handle fractional or NaN ReadStream buffer size (Ben Noordhuis)

* crypto: fix memory leaks in PBKDF2 error path (Ben Noordhuis)


2011.12.04, Version 0.6.5 (stable), 6cc94db653a2739ab28e33b2d6a63c51bd986a9f

* npm workaround Windows antivirus software (isaacs)

* Upgrade V8 to 3.6.6.11


2011.12.02, Version 0.6.4 (stable), 9170077f13e5e5475b23d1d3c2e7f69bfe139727

* doc improvements (Kyle Young, Tim Oxley, Roman Shtylman, Mathias Bynens)

* upgrade bundled npm (Isaac Schlueter)

* polish Windows installer (Igor Zinkovsky, Isaac Schlueter)

* punycode: upgrade to v0.2.1 (Mathias Bynens)

* build: add –without-npm flag to configure script

* sys: deprecate module some more, print stack trace if NODE_DEBUG=sys

* cli: add -p switch, prints result of –eval

* #1997: fix Blowfish ECB encryption and decryption (Ingmar Runge)

* #2223: fix socket ‘close’ event being emitted twice

* #2224: fix RSS memory usage > 4 GB reporting (Russ Bradberry)

* #2225: fix util.inspect() object stringification bug (Nathan Rajlich)


2011.11.25, Version 0.6.3 (stable), b159c6d62e5756d3f8847419d29c6959ea288b56

* #2083 Land NPM in Node. It is included in packages/installers and installed
  on `make install`.

* #2076 Add logos to windows installer.

* #1711 Correctly handle http requests without headers. (Ben Noordhuis,
  Felix Geisendörfer)

* TLS: expose more openssl SSL context options and constants. (Ben Noordhuis)

* #2177 Windows: don't kill UDP socket when a packet fails to reach its
  destination. (Bert Belder)

* Windows: support paths longer than 260 characters. (Igor Zinkovsky)

* Windows: correctly resolve drive-relative paths. (Bert Belder)

* #2166 Don't leave file descriptor open after lchmod. (Isaac Schlueter)

* #2084 Add OS X .pkg build script to make file.

* #2160 Documentation improvements. (Ben Noordhuis)


2011.11.18, Version 0.6.2 (stable), a4402f0b2e410b19375a1d5c5fb7fe7f66f3c7f8

* doc improvements (Artur Adib, Trevor Burnham, Ryan Emery, Trent Mick)

* timers: remember extra setTimeout() arguments when timeout==0

* punycode: use Mathias Bynens's punycode library, it's more compliant

* repl: improved tab completion (Ryan Emery)

* buffer: fix range checks in .writeInt() functions (Lukasz Walukiewicz)

* tls: make cipher list configurable

* addons: make Buffer and ObjectWrap visible to Windows add-ons (Bert Belder)

* crypto: add PKCS#1 a.k.a RSA public key verification support

* windows: fix stdout writes when redirected to nul

* sunos: fix build on Solaris and Illumos

* Upgrade V8 to 3.6.6.8


2011.11.11, Version 0.6.1 (stable), 170f2addb2dd0c625bc4a6d461e89a31ad68b79b

* doc improvements (Eric Lovett, Ben Noordhuis, Scott Anderson, Yoji SHIDARA)

* crypto: make thread-safe (Ben Noordhuis)

* fix process.kill error object

* debugger: correctly handle source with multi-byte characters (Shigeki Ohtsu)

* make stdout and stderr non-destroyable (Igor Zinkovsky)

* fs: don't close uninitialized fs.watch handle (Ben Noordhuis)

* #2026 fix man page install on BSDs (Ben Noordhuis)

* #2040 fix unrecognized errno assert in uv_err_name

* #2043 fs: mkdir() should call callback if mode is omitted

* #2045 fs: fix fs.realpath on windows to return on error (Benjamin Pasero)

* #2047 minor cluster improvements

* #2052 readline get window columns correctly

* Upgrade V8 to 3.6.6.7


2011.11.04, Version 0.6.0 (stable), 865b077819a9271a29f982faaef99dc635b57fbc

* print undefined on undefined values in REPL (Nathan Rajlich)

* doc improvements (koichik, seebees, bnoordhuis,
  Maciej Małecki, Jacob Kragh)

* support native addon loading in windows (Bert Belder)

* rename getNetworkInterfaces() to networkInterfaces() (bnoordhuis)

* add pending accepts knob for windows (igorzi)

* http.request(url.parse(x)) (seebees)

* #1929 zlib Respond to 'resume' events properly (isaacs)

* stream.pipe: Remove resume and pause events

* test fixes for windows (igorzi)

* build system improvements (bnoordhuis)

* #1936 tls: does not emit 'end' from EncryptedStream (koichik)

* #758 tls: add address(), remoteAddress/remotePort

* #1399 http: emit Error object after .abort() (bnoordhuis)

* #1999 fs: make mkdir() default to 0777 permissions (bnoordhuis)

* #2001 fix pipe error codes

* #2002 Socket.write should reset timeout timer

* stdout and stderr are blocking when associated with file too.

* remote debugger support on windows (Bert Belder)

* convenience methods for zlib (Matt Robenolt)

* process.kill support on windows (igorzi)

* process.uptime() support on windows (igorzi)

* Return IPv4 addresses before IPv6 addresses from getaddrinfo

* util.inspect improvements (Nathan Rajlich)

* cluster module api changes

* Downgrade V8 to 3.6.6.6


2011.10.21, Version 0.5.10 (unstable), 220e61c1f65bf4db09699fcf6399c0809c0bc446

* Remove cmake build system, support for Cygwin, legacy code base,
	process.ENV, process.ARGV, process.memoryUsage().vsize, os.openOSHandle

* Documentation improvments (Igor Zinkovsky, Bert Belder, Ilya Dmitrichenko,
koichik, Maciej Małecki, Guglielmo Ferri, isaacs)

* Performance improvements (Daniel Ennis, Bert Belder, Ben Noordhuis)

* Long process.title support (Ben Noordhuis)

* net: register net.Server callback only once (Simen Brekken)

* net: fix connect queue bugs (Ben Noordhuis)

* debugger: fix backtrace err handling (Fedor Indutny)

* Use getaddrinfo instead of c-ares for dns.lookup

* Emit 'end' from crypto streams on close

* #1902 buffer: use NO_NULL_TERMINATION flag (koichik)

* #1907 http: Added support for HTTP PATCH verb (Thomas Parslow)

* #1644 add GetCPUInfo on windows (Karl Skomski)

* #1484, #1834, #1482, #771 Don't use a separate context for the repl.
  (isaacs)

* #1882 zlib Update 'availOutBefore' value, and test (isaacs)

* #1888 child_process.fork: don't modify args (koichik)

* #1516 tls: requestCert unusable with Firefox and Chrome (koichik)

* #1467 tls: The TLS API is inconsistent with the TCP API (koichik)

* #1894 net: fix error handling in listen() (koichik)

* #1860 console.error now goes through uv_tty_t

* Upgrade V8 to 3.7.0

* Upgrade GYP to r1081


2011.10.10, Version 0.5.9 (unstable), 3bd9b08fb125b606f97a4079b147accfdeebb07d

* fs.watch interface backed by kqueue, inotify, and ReadDirectoryChangesW
  (Igor Zinkovsky, Ben Noordhuis)

* add dns.resolveTxt (Christian Tellnes)

* Remove legacy http library (Ben Noordhuis)

* child_process.fork returns and works on Windows. Allows passing handles.
  (Igor Zinkovsky, Bert Belder)

* #1774 Lint and clean up for --harmony_block_scoping (Tyler Larson, Colton
  Baker)

* #1813 Fix ctrl+c on Windows (Bert Belder)

* #1844 unbreak --use-legacy (Ben Noordhuis)

* process.stderr now goes through libuv. Both process.stdout and
  process.stderr are blocking when referencing a TTY.

* net_uv performance improvements (Ben Noordhuis, Bert Belder)


2011.09.30, Version 0.5.8 (unstable), 7cc17a0cea1d25188c103745a7d0c24375e3a609

* zlib bindings (isaacs)

* Windows supports TTY ANSI escape codes (Bert Belder)

* Debugger improvements (Fedor Indutny)

* crypto: look up SSL errors with ERR_print_errors() (Ben Noordhuis)

* dns callbacks go through MakeCallback now

* Raise an error when a malformed package.json file is found. (Ben Leslie)

* buffers: handle bad length argument in constructor (Ben Noordhuis)

* #1726, unref process.stdout

* Doc improvements (Ben Noordhuis, Fedor Indutny, koichik)

* Upgrade libuv to fe18438


2011.09.16, Version 0.5.7 (unstable), 558241166c4f3c516e5a448e676db0b57119212f

* Upgrade V8 to 3.6.4

* Improve Windows compatibility

* Documentation improvements

* Debugger and REPL improvements (Fedor Indutny)

* Add legacy API support: net.Stream(fd), process.stdout.writable,
  process.stdout.fd

* Fix mkdir EEXIST handling (isaacs)

* Use net_uv instead of net_legacy for stdio

* Do not load readline from util.inspect

* #1673 Fix bug related to V8 context with accessors (Fedor Indutny)

* #1634 util: Fix inspection for Error (koichik)

* #1645 fs: Add positioned file writing feature to fs.WriteStream (Thomas
  Shinnick)

* #1637 fs: Unguarded fs.watchFile cache statWatchers checking fixed (Thomas
  Shinnick)

* #1695 Forward customFds to ChildProcess.spawn

* #1707 Fix hasOwnProperty security problem in querystring (isaacs)

* #1719 Drain OpenSSL error queue


2011.09.08, Version 0.5.6 (unstable), b49bec55806574a47403771bce1ee379c2b09ca2

* #345, #1635, #1648 Documentation improvements (Thomas Shinnick,
  Abimanyu Raja, AJ ONeal, Koichi Kobayashi, Michael Jackson, Logan Smyth,
  Ben Noordhuis)

* #650 Improve path parsing on windows (Bert Belder)

* #752 Remove headers sent check in OutgoingMessage.getHeader()
  (Peter Lyons)

* #1236, #1438, #1506, #1513, #1621, #1640, #1647 Libuv-related bugs fixed
  (Jorge Chamorro Bieling, Peter Bright, Luis Lavena, Igor Zinkovsky)

* #1296, #1612 crypto: Fix BIO's usage. (Koichi Kobayashi)

* #1345 Correctly set socket.remoteAddress with libuv backend (Bert Belder)

* #1429 Don't clobber quick edit mode on windows (Peter Bright)

* #1503 Make libuv backend default on unix, override with `node --use-legacy`

* #1565 Fix fs.stat for paths ending with \ on windows (Igor Zinkovsky)

* #1568 Fix x509 certificate subject parsing (Koichi Kobayashi)

* #1586 Make socket write encoding case-insensitive (Koichi Kobayashi)

* #1591, #1656, #1657 Implement fs in libuv, remove libeio and pthread-win32
  dependency on windows (Igor Zinkovsky, Ben Noordhuis, Ryan Dahl,
  Isaac Schlueter)

* #1592 Don't load-time link against CreateSymbolicLink on windows
  (Peter Bright)

* #1601 Improve API consistency when dealing with the socket underlying a HTTP
  client request (Mikeal Rogers)

* #1610 Remove DigiNotar CA from trusted list (Isaac Schlueter)

* #1617 Added some win32 os functions (Karl Skomski)

* #1624 avoid buffer overrun with 'binary' encoding (Koichi Kobayashi)

* #1633 make Buffer.write() always set _charsWritten (Koichi Kobayashi)

* #1644 Windows: set executables to be console programs (Peter Bright)

* #1651 improve inspection for sparse array (Koichi Kobayashi)

* #1672 set .code='ECONNRESET' on socket hang up errors (Ben Noordhuis)

* Add test case for foaf+ssl client certificate (Niclas Hoyer)

* Added RPATH environment variable to override run-time library paths
  (Ashok Mudukutore)

* Added TLS client-side session resumption support (Sean Cunningham)

* Added additional properties to getPeerCertificate (Nathan Rixham,
  Niclas Hoyer)

* Don't eval repl command twice when an error is thrown (Nathan Rajlich)

* Improve util.isDate() (Nathan Rajlich)

* Improvements in libuv backend and bindings, upgrade libuv to
  bd6066cb349a9b3a1b0d87b146ddaee06db31d10

* Show warning when using lib/sys.js (Maciej Malecki)

* Support plus sign in url protocol (Maciej Malecki)

* Upgrade V8 to 3.6.2


2011.08.26, Version 0.5.5 (unstable), d2d53d4bb262f517a227cc178a1648094ba54c20

* typed arrays, implementation from Plesk

* fix IP multicast on SunOS

* fix DNS lookup order: IPv4 first, IPv6 second (--use-uv only)

* remove support for UNIX datagram sockets (--use-uv only)

* UDP support for Windows (Bert Belder)

* #1572 improve tab completion for objects in the REPL (Nathan Rajlich)

* #1563 fix buffer overflow in child_process module (reported by Dean McNamee)

* #1546 fix performance regression in http module (reported by Brian Geffon)

* #1491 add PBKDF2 crypto support (Glen Low)

* #1447 remove deprecated http.cat() function (Mikeal Rogers)

* #1140 fix incorrect dispatch of vm.runInContext's filename argument
  (Antranig Basman)

* #1140 document vm.runInContext() and vm.createContext() (Antranig Basman)

* #1428 fix os.freemem() on 64 bits freebsd (Artem Zaytsev)

* #1164 make all DNS lookups async, fixes uncatchable exceptions
  (Koichi Kobayashi)

* fix incorrect ssl shutdown check (Tom Hughes)

* various cmake fixes (Tom Hughes)

* improved documentation (Koichi Kobayashi, Logan Smyth, Fedor Indutny,
  Mikeal Rogers, Maciej Małecki, Antranig Basman, Mickaël Delahaye)

* upgrade libuv to commit 835782a

* upgrade V8 to 3.5.8


2011.08.12, Version 0.5.4 (unstable), cfba1f59224ff8602c3fe9145181cad4c6df89a9

* libuv/Windows compatibility improvements

* Build on Microsoft Visual Studio via GYP. Use generate-projects.bat in the
  to build sln files. (Peter Bright, Igor Zinkovsky)

* Make Mikeal's HTTP agent client the default. Use old HTTP client with
  --use-http1

* Fixes https host header default port handling. (Mikeal Rogers)

* #1440 strip byte order marker when loading *.js and *.json files
  (Ben Noordhuis)

* #1434 Improve util.format() compatibility with browser. (Koichi Kobayashi)

* Provide unchecked uint entry points for integer Buffer.read/writeInt
  methods. (Robert Mustacchi)

* CMake improvements (Tom Huges)

* Upgrade V8 to 3.5.4.


2011.08.01, Version 0.5.3 (unstable), 4585330afef44ddfb6a4054bd9b0f190b352628b

* Fix crypto encryption/decryption with Base64. (SAWADA Tadashi)

* #243 Add an optional length argument to Buffer.write() (koichik)

* #657 convert nonbuffer data to string in fs.writeFile/Sync
  (Daniel Pihlström)

* Add process.features, remove process.useUV (Ben Noordhuis)

* #324 Fix crypto hmac to accept binary keys + add test cases from rfc 2202
  and 4231 (Stefan Bühler)

* Add Socket::bytesRead, Socket::bytesWritten (Alexander Uvarov)

* #572 Don't print result of --eval in CLI (Ben Noordhuis)

* #1223 Fix http.ClientRequest crashes if end() was called twice (koichik)

* #1383 Emit 'close' after all connections have closed (Felix Geisendörfer)

* Add sprintf-like util.format() function (Ben Noordhuis)

* Add support for TLS SNI (Fedor Indutny)

* New http agent implementation. Off by default the command line flag
  --use-http2 will enable it. "make test-http2" will run the tests
	for the new implementation. (Mikeal Rogers)

* Revert AMD compatibility. (isaacs)

* Windows: improvements, child_process support.

* Remove pkg-config file.

* Fix startup time regressions.

* doc improvements


2011.07.22, Version 0.5.2 (unstable), 08ffce1a00dde1199174b390a64a90b60768ddf5

* libuv improvements; named pipe support

* #1242 check for SSL_COMP_get_compression_methods() (Ben Noordhuis)

* #1348 remove require.paths (isaacs)

* #1349 Delimit NODE_PATH with ; on Windows (isaacs)

* #1335 Remove EventEmitter from C++

* #1357 Load json files with require() (isaacs)

* #1374 fix setting ServerResponse.statusCode in writeHead (Trent Mick)

* Fixed: GC was being run too often.

* Upgrade V8 to 3.4.14

* doc improvements


2011.07.14, Version 0.5.1 (unstable), f8bfa54d0fa509f9242637bef2869a1b1e842ec8

* #1233 Fix os.totalmem on FreeBSD amd64 (Artem Zaytsev)

* #1149 IDNA and Punycode support in url.parse
  (Jeremy Selier, Ben Noordhuis, isaacs)

* Export $CC and $CXX to uv and V8's build systems

* Include pthread-win32 static libraries in build (Igor Zinkovsky)

* #1199, #1094 Fix fs can't handle large file on 64bit platform (koichik)

* #1281 Make require a public member of module (isaacs)

* #1303 Stream.pipe returns the destination (Elijah Insua)

* #1229 Addons should not -DEV_MULTIPLICITY=0 (Brian White)

* libuv backend improvements

* Upgrade V8 to 3.4.10


2011.07.05, Version 0.5.0 (unstable), ae7ed8482ea7e53c59acbdf3cf0e0a0ae9d792cd

* New non-default libuv backend to support IOCP on Windows.
  Use --use-uv to enable.

* deprecate http.cat

* docs improved.

* add child_process.fork

* add fs.utimes() and fs.futimes() support (Ben Noordhuis)

* add process.uptime() (Tom Huges)

* add path.relative (Tony Huang)

* add os.getNetworkInterfaces()

* add remoteAddress and remotePort for client TCP connections
  (Brian White)

* add secureOptions flag, setting ciphers,
  SSL_OP_CRYPTOPRO_TLSEXT_BUG to TLS (Theo Schlossnagle)

* add process.arch (Nathan Rajlich)

* add reading/writing of floats and doubles from/to buffers (Brian White)

* Allow script to be read from stdin

* #477 add Buffer::fill method to do memset (Konstantin Käfer)

* #573 Diffie-Hellman support to crypto module (Håvard Stranden)

* #695 add 'hex' encoding to buffer (isaacs)

* #851 Update how REPLServer uses contexts (Ben Weaver)

* #853 add fs.lchow, fs.lchmod, fs.fchmod, fs.fchown (isaacs)

* #889 Allow to remove all EventEmitter listeners at once
  (Felix Geisendörfer)

* #926 OpenSSL NPN support (Fedor Indutny)

* #955 Change ^C handling in REPL (isaacs)

* #979 add support for Unix Domain Sockets to HTTP (Mark Cavage)

* #1173 #1170 add AMD, asynchronous module definition (isaacs)

* DTrace probes: support X-Forwarded-For (Dave Pacheco)


2011.09.15, Version 0.4.12 (stable), 771ba34ca7b839add2ef96879e1ffc684813cf7c

* Improve docs

* #1563 overflow in ChildProcess custom_fd.

* #1569, parse error on multi-line HTTP headers. (Ben Noordhuis)

* #1586 net: Socket write encoding case sensitivity (koichik)

* #1610 Remove DigiNotar CA from trusted list (isaacs)

* #1624 buffer: Avoid overrun with 'binary' encoding. (koichik)

* #1633 buffer: write() should always set _charsWritten. (koichik)

* #1707 hasOwnProperty usage security hole in querystring (isaacs)

* #1719 Drain OpenSSL error queue

* Fix error reporting in net.Server.listen


2011.08.17, Version 0.4.11 (stable), a745d19ce7d1c0e3778371af4f0346be70cf2c8e

* #738 Fix crypto encryption/decryption with Base64. (SAWADA Tadashi)

* #1202 net.createConnection defer DNS lookup error events to next tick
  (Ben Noordhuis)

* #1374 fix setting ServerResponse.statusCode in writeHead (Trent Mick)

* #1417 Fix http.ClientRequest crashes if end() was called twice

* #1497 querystring: Replace 'in' test with 'hasOwnProperty' (isaacs)

* #1546 http perf improvement

* fix memleak in libeio (Tom Hughes)

* cmake improvements (Tom Hughes)

* node_net.cc: fix incorrect sizeof() (Tom Hughes)

* Windows/cygwin: no more GetConsoleTitleW errors on XP (Bert Belder)

* Doc improvments (koichik, Logan Smyth, Ben Noordhuis, Arnout Kazemier)


2011.07.19, Version 0.4.10 (stable), 1b8dd65d6e3b82b6863ef38835cc436c5d30c1d5

* #394 Fix Buffer drops last null character in UTF-8

* #829 Backport r8577 from V8 (Ben Noordhuis)

* #877 Don't wait for HTTP Agent socket pool to establish connections.

* #915 Find kqueue on FreeBSD correctly (Brett Kiefer)

* #1085 HTTP: Fix race in abort/dispatch code (Stefan Rusu)

* #1274 debugger improvement (Yoshihiro Kikuchi)

* #1291 Properly respond to HEAD during end(body) hot path (Reid Burke)

* #1304 TLS: Fix race in abort/connection code (Stefan Rusu)

* #1360 Allow _ in url hostnames.

* Revert 37d529f8 - unbreaks debugger command parsing.

* Bring back global execScript

* Doc improvements


2011.06.29, Version 0.4.9 (stable), de44eafd7854d06cd85006f509b7051e8540589b

* Improve documentation

* #1095 error handling bug in stream.pipe() (Felix Geisendörfer)

* #1097 Fix a few leaks in node_crypto.cc (Ben Noordhuis)

* #562 #1078 Parse file:// urls properly (Ryan Petrello)

* #880 Option to disable SSLv2 (Jérémy Lal)

* #1087 Disabling SSL compression disabled with early OpenSSLs.

* #1144 debugger: don't allow users to input non-valid commands
  (Siddharth Mahendraker)

* Perf improvement for util.inherits

* #1166 Support for signature verification with RSA/DSA public keys
  (Mark Cavage)

* #1177 Remove node_modules lookup optimization to better support
  nested project structures (Mathias Buus)

* #1203 Add missing scope.Close to fs.sendfileSync

* #1187 Support multiple 'link' headers

* #1196 Fix -e/--eval can't load module from node_modules (Koichi Kobayashi)

* Upgrade V8 to 3.1.8.25, upgrade http-parser.


2011.05.20, Version 0.4.8 (stable), 7dd22c26e4365698dc3efddf138c4d399cb912c8

* #974 Properly report traceless errors (isaacs)

* #983 Better JSON.parse error detection in REPL (isaacs)

* #836 Agent socket errors bubble up to req only if req exists

* #1041 Fix event listener leak check timing (koichik)

*	#1038 Fix dns.resolve() with 'PTR' throws Error: Unknown type "PTR"
  (koichik)

* #1073 Share SSL context between server connections (Fedor Indutny)

* Disable compression with OpenSSL. Improves memory perf.

* Implement os.totalmem() and os.freemem() for SunOS (Alexandre Marangone)

* Fix a special characters in URL regression (isaacs)

* Fix idle timeouts in HTTPS (Felix Geisendörfer)

* SlowBuffer.write() with 'ucs2' throws ReferenceError. (koichik)

* http.ServerRequest 'close' sometimes gets an error argument
  (Felix Geisendörfer)

* Doc improvements

* cleartextstream.destroy() should close(2) the socket. Previously was being
	mapped to a shutdown(2) syscall.

* No longer compile out asserts and debug statements in normal build.

* Debugger improvements.

* Upgrade V8 to 3.1.8.16.


2011.04.22, Version 0.4.7 (stable), c85455a954411b38232e79752d4abb61bb75031b

* Don't emit error on ECONNRESET from read() #670

* Fix: Multiple pipes to the same stream were broken #929
  (Felix Geisendörfer)

* URL parsing/formatting corrections #954 (isaacs)

* make it possible to do repl.start('', stream) (Wade Simmons)

* Add os.loadavg for SunOS (Robert Mustacchi)

* Fix timeouts with floating point numbers #897 (Jorge Chamorro Bieling)

* Improve docs.


2011.04.13, Version 0.4.6 (stable), 58002d56bc79410c5ff397fc0e1ffec0665db38a

* Don't error on ENOTCONN from shutdown() #670

* Auto completion of built-in debugger suggests prefix match rather than
	partial match. (koichik)

* circular reference in vm modules. #822 (Jakub Lekstan)

* http response.readable should be false after 'end' #867 (Abe Fettig)

* Implement os.cpus() and os.uptime() on Solaris (Scott McWhirter)

* fs.ReadStream: Allow omission of end option for range reads #801
	(Felix Geisendörfer)

* Buffer.write() with UCS-2 should not be write partial char
	#916 (koichik)

* Pass secureProtocol through on tls.Server creation (Theo Schlossnagle)

* TLS use RC4-SHA by default

* Don't strangely drop out of event loop on HTTPS client uploads #892

* Doc improvements

* Upgrade v8 to 3.1.8.10


2011.04.01, Version 0.4.5 (stable), 787a343b588de26784fef97f953420b53a6e1d73

* Fix listener leak in stream.pipe() (Mikeal Rogers)

* Retain buffers in fs.read/write() GH-814 (Jorge Chamorro Bieling)

* TLS performance improvements

* SlowBuffer.prototype.slice bug GH-843

* process.stderr.write should return true

* Immediate pause/resume race condition GH-535 (isaacs)

* Set default host header properly GH-721 (isaacs)

* Upgrade V8 to 3.1.8.8


2011.03.26, Version 0.4.4 (stable), 25122b986a90ba0982697b7abcb0158c302a1019

* CryptoStream.end shouldn't throw if not writable GH-820

* Drop out if connection destroyed before connect() GH-819

* expose https.Agent

* Correctly setsid in tty.open GH-815

* Bug fix for failed buffer construction

* Added support for removing .once listeners (GH-806)

* Upgrade V8 to 3.1.8.5


2011.03.18, Version 0.4.3 (stable), c095ce1a1b41ca015758a713283bf1f0bd41e4c4

* Don't decrease server connection counter again if destroy() is called more
	than once GH-431 (Andreas Reich, Anders Conbere)

* Documentation improvements (koichik)

* Fix bug with setMaxListeners GH-682

* Start up memory footprint improvement. (Tom Hughes)

* Solaris improvements.

* Buffer::Length(Buffer*) should not invoke itself recursively GH-759 (Ben
  Noordhuis)

* TLS: Advertise support for client certs GH-774 (Theo Schlossnagle)

* HTTP Agent bugs: GH-787, GH-784, GH-803.

* Don't call GetMemoryUsage every 5 seconds.

* Upgrade V8 to 3.1.8.3


2011.03.02, Version 0.4.2 (stable), 39280e1b5731f3fcd8cc42ad41b86cdfdcb6d58b

* Improve docs.

* Fix process.on edge case with signal event (Alexis Sellier)

* Pragma HTTP header comma separation

* In addition to 'aborted' emit 'close' from incoming requests
  (Felix Geisendörfer)

* Fix memleak in vm.runInNewContext

* Do not cache modules that throw exceptions (Felix Geisendörfer)

* Build system changes for libnode (Aria Stewart)

* Read up the prototype of the 'env' object. (Nathan Rajlich)

* Add 'close' and 'aborted' events to Agent responses

* http: fix missing 'drain' events (Russell Haering)

* Fix process.stdout.end() throws ENOTSOCK error. (Koichi Kobayashi)

* REPL bug fixes (isaacs)

* node_modules folders should be highest priority (isaacs)

* URL parse more safely (isaacs)

* Expose errno with a string for dns/cares (Felix Geisendörfer)

* Fix tty.setWindowSize

* spawn: setuid after chdir (isaacs)

* SIGUSR1 should break the VM without delay

* Upgrade V8 to 3.1.8.


2011.02.19, Version 0.4.1 (stable), e8aef84191bc2c1ba2bcaa54f30aabde7f03769b

* Fixed field merging with progressive fields on writeHead()
  (TJ Holowaychuk)

* Make the repl respect node_modules folders (isaacs)

* Fix for DNS fail in HTTP request (Richard Rodger)

* Default to port 80 for http.request and http.get.

* Improve V8 support for Cygwin (Bert Belder)

* Fix fs.open param parsing. (Felix Geisendörfer)

* Fixed null signal.

* Fix various HTTP and HTTPS bugs

* cmake improvements (Tom Hughes)

* Fix: TLS sockets should not be writable after 'end'

* Fix os.cpus() on cygwin (Brian White)

* MinGW: OpenSSL support (Bert Belder)

* Upgrade V8 to 3.1.5, libev to 4.4.


2011.02.10, Version 0.4.0 (stable), eb155ea6f6a6aa341aa8c731dca8da545c6a4008

* require() improvements (isaacs)
  - understand package.json (isaacs)
  - look for 'node_modules' dir

* cmake fixes (Daniel Gröber)

* http: fix buffer writes to outgoing messages (Russell Haering)

* Expose UCS-2 Encoding (Konstantin Käfer)

* Support strings for octal modes (isaacs)

* Support array-ish args to Buffer ctor (isaacs)

* cygwin and mingw improvements (Bert Belder)

* TLS improvements

* Fewer syscalls during require (Bert Belder, isaacs)

* More DTrace probes (Bryan Cantrill,  Robert Mustacchi)

* 'pipe' event on pipe() (Mikeal Rogers)

* CRL support in TLS (Theo Schlossnagle)

* HTTP header manipulation methods (Tim Caswell, Charlie Robbins)

* Upgrade V8 to 3.1.2


2011.02.04, Version 0.3.8 (unstable), 9493b7563bff31525b4080df5aeef09747782d5e

* Add req.abort() for client side requests.

* Add exception.code for easy testing:
  Example: if (err.code == 'EADDRINUSE');

* Add process.stderr.

* require.main is the main module. (Isaac Schlueter)

* dgram: setMulticastTTL, setMulticastLoopback and addMembership.
  (Joe Walnes)

* Fix throttling in TLS connections

* Add socket.bufferSize

* MinGW improvements (Bert Belder)

* Upgrade V8 to 3.1.1

2011.01.27, Version 0.3.7 (unstable), d8579c6afdbe868de6dffa8db78bbe4ba2d03e0e

* Expose agent in http and https client. (Mikeal Rogers)

* Fix bug in http request's end method. (Ali Farhadi)

* MinGW: better net support (Bert Belder)

* fs.open should set FD_CLOEXEC

* DTrace probes (Bryan Cantrill)

* REPL fixes and improvements (isaacs, Bert Belder)

* Fix many bugs with legacy http.Client interface

* Deprecate process.assert. Use require('assert').ok

* Add callback parameter to socket.setTimeout(). (Ali Farhadi)

* Fixing bug in http request default encoding (Ali Farhadi)

* require: A module ID with a trailing slash must be a dir.
  (isaacs)

* Add ext_key_usage to getPeerCertificate (Greg Hughes)

* Error when child_process.exec hits maxBuffer.

* Fix option parsing in tls.connect()

* Upgrade to V8 3.0.10


2011.01.21, Version 0.3.6 (unstable), bb3e71466e5240626d9d21cf791fe43e87d90011

* REPL and other improvements on MinGW (Bert Belder)

* listen/bind errors should close net.Server

* New HTTP and HTTPS client APIs

* Upgrade V8 to 3.0.9


2011.01.16, Version 0.3.5 (unstable), b622bc6305e3c675e0edfcdbaa387d849ad0bba0

* Built-in debugger improvements.

* Add setsid, setuid, setgid options to child_process.spawn
  (Isaac Schlueter)

* tty module improvements.

* Upgrade libev to 4.3, libeio to latest, c-ares to 1.7.4

* Allow third party hooks before main module load.
  (See 496be457b6a2bc5b01ec13644b9c9783976159b2)

* Don't stat() on cached modules. (Felix Geisendörfer)


2011.01.08, Version 0.3.4 (unstable), 73f53e12e4a5b9ef7dbb4792bd5f8ad403094441

* Primordial mingw build (Bert Belder)

* HTTPS server

* Built in debugger 'node debug script.js'

* realpath files during module load (Mihai Călin Bazon)

* Rename net.Stream to net.Socket (existing name will continue to be
  supported)

* Fix process.platform


2011.01.02, Version 0.3.3 (unstable), 57544ba1c54c7d0da890317deeb73076350c5647

* TLS improvements.

* url.parse(url, true) defaults query field to {} (Jeremy Martin)

* Upgrade V8 to 3.0.4

* Handle ECONNABORT properly (Theo Schlossnagle)

* Fix memory leaks (Tom Hughes)

* Add os.cpus(), os.freemem(), os.totalmem(), os.loadavg() and other
  functions for OSX, Linux, and Cygwin. (Brian White)

* Fix REPL syntax error bug (GH-543), improve how REPL commands are
  evaluated.

* Use process.stdin instead of process.openStdin().

* Disable TLS tests when node doesn't have OpenSSL.


2010.12.16, Version 0.3.2 (unstable), 4bb914bde9f3c2d6de00853353b6b8fc9c66143a

* Rip out the old (broken) TLS implementation introduce new tested
  implementation and API. See docs. HTTPS not supported in this release.

* Introduce 'os' and 'tty' modules.

* Callback parameters for socket.write() and socket.connect().

* Support CNAME lookups in DNS module. (Ben Noordhuis)

* cmake support (Tom Hughes)

* 'make lint'

* oprofile support (./configure --oprofile)

* Lots of bug fixes, including:
  - Memory leak in ChildProcess:Spawn(). (Tom Hughes)
  - buffer.slice(0, 0)
  - Global variable leaks
  - clearTimeouts calling multiple times (Michael W)
  - utils.inspect's detection of circular structures (Tim Cooijmans)
  - Apple's threaded write()s bug (Jorge Chamorro Bieling)
  - Make sure raw mode is disabled when exiting a terminal-based REPL.
    (Brian White)

* Deprecate process.compile, process.ENV

* Upgrade V8 to 3.0.3, upgrade http-parser.


2010.11.16, Version 0.3.1 (unstable), ce9a54aa1fbf709dd30316af8a2f14d83150e947

* TLS improvements (Paul Querna)
  - Centralize error handling in SecureStream
  - Add SecurePair for handling of a ssl/tls stream.

* New documentation organization (Micheil Smith)

* allowHalfOpen TCP connections disabled by default.

* Add C++ API for constructing fast buffer from string

* Move idle timers into its own module

* Gracefully handle EMFILE and server.maxConnections

* make "node --eval" eval in the global scope.
  (Jorge Chamorro Bieling)

* Let exit listeners know the exit code (isaacs)

* Handle cyclic links smarter in fs.realpath (isaacs)

* Remove node-repl (just use 'node' without args)

* Rewrite libeio After callback to use req->result instead of req->errorno
  for error checking (Micheil Smith)

* Remove warning about deprecating 'sys' - too aggressive

* Make writes to process.env update the real environment. (Ben Noordhuis)

* Set FD_CLOEXEC flag on stdio FDs before spawning. (Guillaume Tuton)

* Move ev_loop out of javascript

* Switch \n with \r\n for all strings printed out.

* Added support for cross compilation (Rasmus Andersson)

* Add --profile flag to configure script, enables gprof profiling.
  (Ben Noordhuis)

* writeFileSync could exhibit pathological behavior when a buffer
  could not be written to the file in a single write() call.

* new path.join behavior (isaacs)
  - Express desired path.join behavior in tests.
  - Update fs.realpath to reflect new path.join behavior
  - Update url.resolve() to use new path.join behavior.

* API: Move process.binding('evals') to require('vm')

* Fix V8 build on Cygwin (Bert Belder)

* Add ref to buffer during fs.write and fs.read

* Fix segfault on test-crypto

* Upgrade http-parser to latest and V8 to 2.5.3


2010.10.23, Version 0.3.0 (unstable) 1582cfebd6719b2d2373547994b3dca5c8c569c0

* Bugfix: Do not spin on accept() with EMFILE

* Improvements to readline.js (Trent Mick, Johan Euphrosine, Brian White)

* Safe constructors (missing 'new' doesn't segfault)

* Fix process.nextTick so thrown errors don't confuse it.
  (Benjamin Thomas)

* Allow Strings for ports on net.Server.listen (Bradley Meck)

* fs bugfixes (Tj Holowaychuk, Tobie Langel, Marco Rogers, isaacs)

* http bug fixes (Fedor Indutny, Mikeal Rogers)

* Faster buffers; breaks C++ API (Tim-Smart, Stéphan Kochen)

* crypto, tls improvements (Paul Querna)

* Add lfs flags to node addon script

* Simpler querystring parsing; breaks API (Peter Griess)

* HTTP trailers (Mark Nottingham)

* http 100-continue support (Mark Nottingham)

* Module system simplifications (Herbert Vojčík, isaacs, Tim-Smart)
  - remove require.async
  - remove registerExtension, add .extensions
  - expose require.resolve
  - expose require.cache
  - require looks in  node_modules folders

* Add --eval command line option (TJ Holowaychuk)

* Commas last in sys.inspect

* Constants moved from process object to require('constants')

* Fix parsing of linux memory (Vitali Lovich)

* inspect shows function names (Jorge Chamorro Bieling)

* uncaughtException corner cases (Felix Geisendörfer)

* TCP clients now buffer writes before connection

* Rename sys module to 'util' (Micheil Smith)

* Properly set stdio handlers to blocking on SIGTERM and SIGINT
  (Tom Hughes)

* Add destroy methods to HTTP messages

* base64 improvements (isaacs, Jorge Chamorro Bieling)

* API for defining REPL commands (Sami Samhuri)

* child_process.exec timeout fix (Aaron Heckmann)

* Upgrade V8 to 2.5.1, Libev to 4.00, libeio, http-parser


2010.08.20, Version 0.2.0, 9283e134e558900ba89d9a33c18a9bdedab07cb9

* process.title support for FreeBSD, Macintosh, Linux

* Fix OpenSSL 100% CPU usage on error (Illarionov Oleg)

* Implement net.Server.maxConnections.

* Fix process.platform, add process.version.

* Add --without-snapshot configure option.

* Readline REPL improvements (Trent Mick)

* Bug fixes.

* Upgrade V8 to 2.3.8


2010.08.13, Version 0.1.104, b14dd49222687c12f3e8eac597cff4f2674f84e8

* Various bug fixes (console, querystring, require)

* Set cwd for child processes (Bert Belder)

* Tab completion for readline (Trent Mick)

* process.title getter/setter for OSX, Linux, Cygwin.
	(Rasmus Andersson, Bert Belder)

* Upgrade V8 to 2.3.6


2010.08.04, Version 0.1.103, 0b925d075d359d03426f0b32bb58a5e05825b4ea

* Implement keep-alive for http.Client (Mikeal Rogers)

* base64 fixes. (Ben Noordhuis)

* Fix --debug-brk (Danny Coates)

* Don't let path.normalize get above the root. (Isaac Schlueter)

* Allow signals to be used with process.on in addition to
  process.addListener. (Brian White)

* Globalize the Buffer object

* Use kqueue on recent macintosh builds

* Fix addrlen for unix_dgram sockets (Benjamin Kramer)

* Fix stats.isDirectory() and friends (Benjamin Kramer)

* Upgrade http-parser, V8 to 2.3.5


2010.07.25, Version 0.1.102, 2a4568c85f33869c75ff43ccd30f0ec188b43eab

* base64 encoding for Buffers.

* Buffer support for Cipher, Decipher, Hmac, Sign and Verify
  (Andrew Naylor)

* Support for reading byte ranges from files using fs.createReadStream.
  (Chandra Sekar)

* Fix Buffer.toString() on 0-length slices. (Peter Griess)

* Cache modules based on filename rather than ID (Isaac Schlueter)

* querystring improvments (Jan Kassens, Micheil Smith)

* Support DEL in the REPL. (Jérémy Lal)

* Upgrade http-parser, upgrade V8 to 2.3.2


2010.07.16, Version 0.1.101, 0174ceb6b24caa0bdfc523934c56af9600fa9b58

* Added env to child_process.exec (Сергей Крыжановский)

* Allow modules to optionally be loaded in separate contexts
  with env var NODE_MODULE_CONTEXTS=1.

* setTTL and setBroadcast for dgram (Matt Ranney)

* Use execPath for default NODE_PATH, not installPrefix
  (Isaac Schlueter)

* Support of console.dir + console.assert (Jerome Etienne)

* on() as alias to addListener()

* Use javascript port of Ronn to build docs (Jérémy Lal)

* Upgrade V8 to 2.3.0


2010.07.03, Version 0.1.100, a6b8586e947f9c3ced180fe68c233d0c252add8b

* process.execPath (Marshall Culpepper)

* sys.pump (Mikeal Rogers)

* Remove ini and mjsunit libraries.

* Introduce console.log() and friends.

* Switch order of arguments for Buffer.write (Blake Mizerany)

* On overlapping buffers use memmove (Matt Ranney)

* Resolve .local domains with getaddrinfo()

* Upgrade http-parser, V8 to 2.2.21


2010.06.21, Version 0.1.99, a620b7298f68f68a855306437a3b60b650d61d78

* Datagram sockets (Paul Querna)

* fs.writeFile could not handle utf8 (Felix Geisendörfer)
  and now accepts Buffers (Aaron Heckmann)

* Fix crypto memory leaks.

* A replacement for decodeURIComponent that doesn't throw.
  (Isaac Schlueter)

* Only concatenate some incoming HTTP headers. (Peter Griess)

* Upgrade V8 to 2.2.18


2010.06.11, Version 0.1.98, 10d8adb08933d1d4cea60192c2a31c56d896733d

* Port to Windows/Cygwin (Raffaele Sena)

* File descriptor passing on unix sockets. (Peter Griess)

* Simple, builtin readline library. REPL is now entered by
  executing "node" without arguments.

* Add a parameter to spawn() that sets the child's stdio file
  descriptors. (Orlando Vazquez)

* Upgrade V8 to 2.2.16, http-parser fixes, upgrade c-ares to 1.7.3.


2010.05.29, Version 0.1.97, 0c1aa36835fa6a3557843dcbc6ed6714d353a783

* HTTP throttling: outgoing messages emit 'drain' and write() returns false
  when send buffer is full.

* API: readFileSync without encoding argument now returns a Buffer

* Improve Buffer C++ API; addons now compile with debugging symbols.

* Improvements to  path.extname() and REPL; add fs.chown().

* fs.ReadStream now emits buffers, fs.readFileSync returns buffers.

* Bugfix: parsing HTTP responses to HEAD requests.

* Port to OpenBSD.

* Upgrade V8 to 2.2.12, libeio, http-parser.


2010.05.21, Version 0.1.96, 9514a4d5476225e8c8310ce5acae2857033bcaaa

* Thrown errors in http and socket call back get bubbled up.

* Add fs.fsync (Andrew Johnston)

* Bugfix: signal unregistering (Jonas Pfenniger)

* Added better error messages for async and sync fs calls with paths
  (TJ Holowaychuk)

* Support arrays and strings in buffer constructor.
  (Felix Geisendörfer)

* Fix errno reporting in DNS exceptions.

* Support buffers in fs.WriteStream.write.

* Bugfix: Safely decode a utf8 streams that are broken on a multbyte
  character (http and net). (Felix Geisendörfer)

* Make Buffer's C++ constructor public.

* Deprecate sys.p()

* FIX path.dirname('/tmp') => '/'. (Jonathan Rentzsch)


2010.05.13, Version 0.1.95, 0914d33842976c2c870df06573b68f9192a1fb7a

* Change GC idle notify so that it runs alongside setInterval

* Install node_buffer.h on make install

* fs.readFile returns Buffer by default (Tim Caswell)

* Fix error reporting in child_process callbacks

* Better logic for testing if an argument is a port

* Improve error reporting (single line "node.js:176:9" errors)

* Bugfix: Some http responses being truncated (appeared in 0.1.94)

* Fix long standing net idle timeout bugs. Enable 2 minute timeout
  by default in HTTP servers.

* Add fs.fstat (Ben Noordhuis)

* Upgrade to V8 2.2.9


2010.05.06, Version 0.1.94, f711d5343b29d1e72e87107315708e40951a7826

* Look in /usr/local/lib/node for modules, so that there's a way
  to install modules globally (Issac Schlueter)

* SSL improvements (Rhys Jones, Paulo Matias)

* Added c-ares headers for linux-arm (Jonathan Knezek)

* Add symbols to release build

* HTTP upgrade improvements, docs (Micheil Smith)

* HTTP server emits 'clientError' instead of printing message

* Bugfix: Don't emit 'error' twice from http.Client

* Bugfix: Ignore SIGPIPE

* Bugfix: destroy() instead of end() http connection at end of
  pipeline

* Bugfix: http.Client may be prematurely released back to the
  free pool.  (Thomas Lee)

* Upgrade V8 to 2.2.8


2010.04.29, Version 0.1.93, 557ba6bd97bad3afe0f9bd3ac07efac0a39978c1

  * Fixed no 'end' event on long chunked HTTP messages
    https://github.com/joyent/node/issues/77

  * Remove legacy modules http_old and tcp_old

  * Support DNS MX queries (Jérémy Lal)

  * Fix large socket write (tlb@tlb.org)

  * Fix child process exit codes (Felix Geisendörfer)

  * Allow callers to disable PHP/Rails style parameter munging in
    querystring.stringify (Thomas Lee)

  * Upgrade V8 to 2.2.6


2010.04.23, Version 0.1.92, caa828a242f39b6158084ef4376355161c14fe34

  * OpenSSL support. Still undocumented (see tests). (Rhys Jones)

  * API: Unhandled 'error' events throw.

  * Script class with eval-function-family in binding('evals') plus tests.
    (Herbert Vojcik)

  * stream.setKeepAlive (Julian Lamb)

  * Bugfix: Force no body on http 204 and 304

  * Upgrade Waf to 1.5.16, V8 to 2.2.4.2


2010.04.15, Version 0.1.91, 311d7dee19034ff1c6bc9098c36973b8d687eaba

  * Add incoming.httpVersion

  * Object.prototype problem with C-Ares binding

  * REPL can be run from multiple different streams. (Matt Ranney)

  * After V8 heap is compact, don't use a timer every 2 seconds.

  * Improve nextTick implementation.

  * Add primative support for Upgrading HTTP connections.
    (See commit log for docs 760bba5)

  * Add timeout and maxBuffer options to child_process.exec

  * Fix bugs.

  * Upgrade V8 to 2.2.3.1


2010.04.09, Version 0.1.90, 07e64d45ffa1856e824c4fa6afd0442ba61d6fd8

  * Merge writing of networking system (net2)
   - New Buffer object for binary data.
   - Support UNIX sockets, Pipes
   - Uniform stream API
   - Currently no SSL
   - Legacy modules can be accessed at 'http_old' and 'tcp_old'

  * Replace udns with c-ares. (Krishna Rajendran)

  * New documentation system using Markdown and Ronn
    (Tim Caswell, Micheil Smith)

  * Better idle-time GC

  * Countless small bug fixes.

  * Upgrade V8 to 2.2.X, WAF 1.5.15


2010.03.19, Version 0.1.33, 618296ef571e873976f608d91a3d6b9e65fe8284

  * Include lib/ directory in node executable. Compile on demand.

  * evalcx clean ups (Isaac Z. Schlueter, Tim-Smart)

  * Various fixes, clean ups

  * V8 upgraded to 2.1.5


2010.03.12, Version 0.1.32, 61c801413544a50000faa7f58376e9b33ba6254f

  * Optimize event emitter for single listener

  * Add process.evalcx, require.registerExtension (Tim Smart)

  * Replace --cflags with --vars

  * Fix bugs in fs.create*Stream (Felix Geisendörfer)

  * Deprecate process.mixin, process.unloop

  * Remove the 'Error: (no message)' exceptions, print stack
    trace instead

  * INI parser bug fixes (Isaac Schlueter)

  * FreeBSD fixes (Vanilla Hsu)

  * Upgrade to V8 2.1.3, WAF 1.5.14a, libev


2010.03.05, Version 0.1.31, 39b63dfe1737d46a8c8818c92773ef181fd174b3

  * API: - Move process.watchFile into fs module
         - Move process.inherits to sys

  * Improve Solaris port

  * tcp.Connection.prototype.write now returns boolean to indicate if
    argument was flushed to the kernel buffer.

  * Added fs.link, fs.symlink, fs.readlink, fs.realpath
    (Rasmus Andersson)

  * Add setgid,getgid (James Duncan)

  * Improve sys.inspect (Benjamin Thomas)

  * Allow passing env to child process (Isaac Schlueter)

  * fs.createWriteStream, fs.createReadStream (Felix Geisendörfer)

  * Add INI parser (Rob Ellis)

  * Bugfix: fs.readFile handling encoding (Jacek Becela)

  * Upgrade V8 to 2.1.2


2010.02.22, Version 0.1.30, bb0d1e65e1671aaeb21fac186b066701da0bc33b

  * Major API Changes

    - Promises removed. See
      http://groups.google.com/group/nodejs/msg/426f3071f3eec16b
      http://groups.google.com/group/nodejs/msg/df199d233ff17efa
      The API for fs was

         fs.readdir("/usr").addCallback(function (files) {
           puts("/usr files: " + files);
         });

      It is now

         fs.readdir("/usr", function (err, files) {
           if (err) throw err;
           puts("/usr files: " + files);
         });

    - Synchronous fs operations exposed, use with care.

    - tcp.Connection.prototype.readPause() and readResume()
      renamed to pause() and resume()

    - http.ServerResponse.prototype.sendHeader() renamed to
      writeHeader(). Now accepts reasonPhrase.

  * Compact garbage on idle.

  * Configurable debug ports, and --debug-brk (Zoran Tomicic)

  * Better command line option parsing (Jeremy Ashkenas)

  * Add fs.chmod (Micheil Smith), fs.lstat (Isaac Z. Schlueter)

  * Fixes to process.mixin (Rasmus Andersson, Benjamin Thomas)

  * Upgrade V8 to 2.1.1


2010.02.17, Version 0.1.29, 87d5e5b316a4276bcf881f176971c1a237dcdc7a

  * Major API Changes
    - Remove 'file' module
    - require('posix') -----------------> require('fs')
    - fs.cat ---------------------------> fs.readFile
    - file.write -----------------------> fs.writeFile
    - TCP 'receive' event --------------> 'data'
    - TCP 'eof' event ------------------> 'end'
    - TCP send() -----------------------> write()
    - HTTP sendBody() ------------------> write()
    - HTTP finish() --------------------> close()
    - HTTP 'body' event ----------------> 'data'
    - HTTP 'complete' event ------------> 'end'
    - http.Client.prototype.close() (formerly finish()) no longer
      takes an argument. Add the 'response' listener manually.
    - Allow strings for the flag argument to fs.open
      ("r", "r+", "w", "w+", "a", "a+")

  * Added multiple arg support for sys.puts(), print(), etc.
    (tj@vision-media.ca)

  * sys.inspect(Date) now shows the date value (Mark Hansen)

  * Calculate page size with getpagesize for armel (Jérémy Lal)

  * Bugfix: stderr flushing.

  * Bugfix: Promise late chain (Yuichiro MASUI)

  * Bugfix: wait() on fired promises
    (Felix Geisendörfer, Jonas Pfenniger)

  * Bugfix: Use InstanceTemplate() instead of PrototypeTemplate() for
    accessor methods. Was causing a crash with Eclipse debugger.
    (Zoran Tomicic)

  * Bugfix: Throw from connection.connect if resolving.
    (Reported by James Golick)


2010.02.09, Version 0.1.28, 49de41ef463292988ddacfb01a20543b963d9669

  * Use Google's jsmin.py which can be used for evil.

  * Add posix.truncate()

  * Throw errors from server.listen()

  * stdio bugfix (test by Mikeal Rogers)

  * Module system refactor (Felix Geisendörfer, Blaine Cook)

  * Add process.setuid(), getuid() (Michael Carter)

  * sys.inspect refactor (Tim Caswell)

  * Multipart library rewrite (isaacs)


2010.02.03, Version 0.1.27, 0cfa789cc530848725a8cb5595224e78ae7b9dd0

  * Implemented __dirname (Felix Geisendörfer)

  * Downcase process.ARGV, process.ENV, GLOBAL
    (now process.argv, process.env, global)

  * Bug Fix: Late promise promise callbacks firing
    (Felix Geisendörfer, Jonas Pfenniger)

  * Make assert.AssertionError instance of Error

  * Removed inline require call for querystring
    (self@cloudhead.net)

  * Add support for MX, TXT, and SRV records in DNS module.
    (Blaine Cook)

  * Bugfix: HTTP client automatically reconnecting

  * Adding OS X .dmg build scripts. (Standa Opichal)

  * Bugfix: ObjectWrap memory leak

  * Bugfix: Multipart handle Content-Type headers with charset
    (Felix Geisendörfer)

  * Upgrade http-parser to fix header overflow attack.

  * Upgrade V8 to 2.1.0

  * Various other bug fixes, performance improvements.


2010.01.20, Version 0.1.26, da00413196e432247346d9e587f8c78ce5ceb087

  * Bugfix, HTTP eof causing crash (Ben Williamson)

  * Better error message on SyntaxError

  * API: Move Promise and EventEmitter into 'events' module

  * API: Add process.nextTick()

  * Allow optional params to setTimeout, setInterval
    (Micheil Smith)

  * API: change some Promise behavior (Felix Geisendörfer)
    - Removed Promise.cancel()
    - Support late callback binding
    - Make unhandled Promise errors throw an exception

  * Upgrade V8 to 2.0.6.1

  * Solaris port (Erich Ocean)


2010.01.09, Version 0.1.25, 39ca93549af91575ca9d4cbafd1e170fbcef3dfa

  * sys.inspect() improvements (Tim Caswell)

  * path module improvements (isaacs, Benjamin Thomas)

  * API: request.uri -> request.url
    It is no longer an object, but a string. The 'url' module
    was addded to parse that string. That is, node no longer
    parses the request URL automatically.

       require('url').parse(request.url)

    is roughly equivlent to the old request.uri object.
    (isaacs)

  * Bugfix: Several libeio related race conditions.

  * Better errors for multipart library (Felix Geisendörfer)

  * Bugfix: Update node-waf version to 1.5.10

  * getmem for freebsd (Vanilla Hsu)


2009.12.31, Version 0.1.24, 642c2773a7eb2034f597af1cd404b9e086b59632

  * Bugfix: don't chunk responses to HTTP/1.0 clients, even if
    they send Connection: Keep-Alive (e.g. wget)

  * Bugfix: libeio race condition

  * Bugfix: Don't segfault on unknown http method

  * Simplify exception reporting

  * Upgrade V8 to 2.0.5.4


2009.12.22, Version 0.1.23, f91e347eeeeac1a8bd6a7b462df0321b60f3affc

  * Bugfix: require("../blah") issues (isaacs)

  * Bugfix: posix.cat (Jonas Pfenniger)

  * Do not pause request for multipart parsing (Felix Geisendörfer)


2009.12.19, Version 0.1.22, a2d809fe902f6c4102dba8f2e3e9551aad137c0f

  * Bugfix: child modules get wrong id with "index.js" (isaacs)

  * Bugfix: require("../foo") cycles (isaacs)

  * Bugfix: require() should throw error if module does.

  * New URI parser stolen from Narwhal (isaacs)

  * Bugfix: correctly check kqueue and epoll. (Rasmus Andersson)

  * Upgrade WAF to 1.5.10

  * Bugfix: posix.statSync() was crashing

  * Statically define string symbols for performance improvement

  * Bugfix: ARGV[0] weirdness

  * Added superCtor to ctor.super_ instead superCtor.prototype.
    (Johan Dahlberg)

  * http-parser supports webdav methods

  * API: http.Client.prototype.request() (Christopher Lenz)


2009.12.06, Version 0.1.21, c6affb64f96a403a14d20035e7fbd6d0ce089db5

  * Feature: Add HTTP client TLS support (Rhys Jones)

  * Bugfix: use --jobs=1 with WAF

  * Bugfix: Don't use chunked encoding for 1.0 requests

  * Bugfix: Duplicated header weren't handled correctly

  * Improve sys.inspect (Xavier Shay)

  * Upgrade v8 to 2.0.3

  * Use CommonJS assert API (Felix Geisendörfer, Karl Guertin)


2009.11.28, Version 0.1.20, aa42c6790da8ed2cd2b72051c07f6251fe1724d8

  * Add gnutls version to configure script

  * Add V8 heap info to process.memoryUsage()

  * process.watchFile callback has 2 arguments with the stat object
    (choonkeat@gmail.com)


2009.11.28, Version 0.1.19, 633d6be328708055897b72327b88ac88e158935f

  * Feature: Initial TLS support for TCP servers and clients.
    (Rhys Jones)

  * Add options to process.watchFile()

  * Add process.umask() (Friedemann Altrock)

  * Bugfix: only detach timers when active.

  * Bugfix: lib/file.js write(), shouldn't always emit errors or success
    (onne@onnlucky.com)

  * Bugfix: Memory leak in fs.write
    (Reported by onne@onnlucky.com)

  * Bugfix: Fix regular expressions detecting outgoing message headers.
    (Reported by Elliott Cable)

  * Improvements to Multipart parser (Felix Geisendörfer)

  * New HTTP parser

  * Upgrade v8 to 2.0.2


2009.11.17, Version 0.1.18, 027829d2853a14490e6de9fc5f7094652d045ab8

  * Feature: process.watchFile() process.unwatchFile()

  * Feature: "uncaughtException" event on process
    (Felix Geisendörfer)

  * Feature: 'drain' event to tcp.Connection

  * Bugfix: Promise.timeout() blocked the event loop
    (Felix Geisendörfer)

  * Bugfix: sendBody() and chunked utf8 strings
    (Felix Geisendörfer)

  * Supply the strerror as a second arg to the tcp.Connection close
    event (Johan Sørensen)

  * Add EventEmitter.removeListener (frodenius@gmail.com)

  * Format JSON for inspecting objects (Felix Geisendörfer)

  * Upgrade libev to latest CVS


2009.11.07, Version 0.1.17, d1f69ef35dac810530df8249d523add168e09f03

  * Feature: process.chdir() (Brandon Beacher)

  * Revert http parser upgrade. (b893859c34f05db5c45f416949ebc0eee665cca6)
    Broke keep-alive.

  * API: rename process.inherits to sys.inherits


2009.11.03, Version 0.1.16, 726865af7bbafe58435986f4a193ff11c84e4bfe

  * API: Use CommonJS-style module requiring
    - require("/sys.js") becomes require("sys")
    - require("circle.js") becomes require("./circle")
    - process.path.join() becomes require("path").join()
    - __module becomes module

  * API: Many namespacing changes
    - Move node.* into process.*
    - Move node.dns into module "dns"
    - Move node.fs into module "posix"
    - process is no longer the global object. GLOBAL is.

  For more information on the API changes see:
    http://thread.gmane.org/gmane.comp.lang.javascript.nodejs/6
    http://thread.gmane.org/gmane.comp.lang.javascript.nodejs/14

  * Feature: process.platform, process.memoryUsage()

  * Feature: promise.cancel() (Felix Geisendörfer)

  * Upgrade V8 to 1.3.18


2009.10.28, Version 0.1.15, eca2de73ed786b935507fd1c6faccd8df9938fd3

  * Many build system fixes (esp. for OSX users)

  * Feature: promise.timeout() (Felix Geisendörfer)

  * Feature: Added external interface for signal handlers, process.pid, and
    process.kill() (Brandon Beacher)

  * API: Rename node.libraryPaths to require.paths

  * Bugfix: 'data' event for stdio should emit a string

  * Large file support

  * Upgrade http_parser

  * Upgrade v8 to 1.3.16


2009.10.09, Version 0.1.14, b12c809bb84d1265b6a4d970a5b54ee8a4890513

  * Feature: Improved addon builds with node-waf

  * Feature: node.SignalHandler (Brandon Beacher)

  * Feature: Enable V8 debugging (but still need to make a debugger)

  * API: Rename library /utils.js to /sys.js

  * Clean up Node's build system

  * Don't use parseUri for HTTP server

  * Remove node.pc

  * Don't use /bin/sh to create child process except with exec()

  * API: Add __module to reference current module

  * API: Remove include() add node.mixin()

  * Normalize http headers; "Content-Length" becomes "content-length"

  * Upgrade V8 to 1.3.15


2009.09.30, Version 0.1.13, 58493bb05b3da3dc8051fabc0bdea9e575c1a107

  * Feature: Multipart stream parser (Felix Geisendörfer)

  * API: Move node.puts(), node.exec() and others to /utils.js

  * API: Move http, tcp libraries to /http.js and /tcp.js

  * API: Rename node.exit() to process.exit()

  * Bugfix: require() and include() should work in callbacks.

  * Pass the Host header in http.cat calls

  * Add warning when coroutine stack size grows too large.

  * Enhance repl library (Ray Morgan)

  * Bugfix: build script for
      GCC 4.4 (removed -Werror in V8),
      on Linux 2.4,
      and with Python 2.4.4.

  * Add read() and write() to /file.js to read and write
    whole files at once.


2009.09.24, Version 0.1.12, 2f56ccb45e87510de712f56705598b3b4e3548ec

  * Feature: System modules, node.libraryPaths

  * API: Remove "raw" encoding, rename "raws" to "binary".

  * API: Added connection.setNoDElay() to disable Nagle algo.

  * Decrease default TCP server backlog to 128

  * Bugfix: memory leak involving node.fs.* methods.

  * Upgrade v8 to 1.3.13


2009.09.18, Version 0.1.11, 5ddc4f5d0c002bac0ae3d62fc0dc58f0d2d83ec4

  * API: default to utf8 encoding for node.fs.cat()

  * API: add node.exec()

  * API: node.fs.read() takes a normal encoding parameter.

  * API: Change arguments of emit(), emitSuccess(), emitError()

  * Bugfix: node.fs.write() was stack allocating buffer.

  * Bugfix: ReportException shouldn't forget the top frame.

  * Improve buffering for HTTP outgoing messages

  * Fix and reenable x64 macintosh build.

  * Upgrade v8 to 1.3.11


2009.09.11, Version 0.1.10, 12bb0d46ce761e3d00a27170e63b40408c15b558

  * Feature: raw string encoding "raws"

  * Feature: access to environ through "ENV"

  * Feature: add isDirectory, isFile, isSocket, ... methods
    to stats object.

  * Bugfix: Internally use full paths when loading modules
    this fixes a shebang loading problem.

  * Bugfix: Add '--' command line argument for seperating v8
    args from program args.

  * Add man page.

  * Add node-repl

  * Upgrade v8 to 1.3.10

2009.09.05, Version 0.1.9, d029764bb32058389ecb31ed54a5d24d2915ad4c

  * Bugfix: Compile on Snow Leopard.

  * Bugfix: Malformed URIs raising exceptions.

2009.09.04, Version 0.1.8, e6d712a937b61567e81b15085edba863be16ba96

  * Feature: External modules

  * Feature: setTimeout() for node.tcp.Connection

  * Feature: add node.cwd(), node.fs.readdir(), node.fs.mkdir()

  * Bugfix: promise.wait() releasing out of order.

  * Bugfix: Asyncly do getaddrinfo() on Apple.

  * Disable useless evcom error messages.

  * Better stack traces.

  * Built natively on x64.

  * Upgrade v8 to 1.3.9

2009.08.27, Version 0.1.7, f7acef9acf8ba8433d697ad5ed99d2e857387e4b

  * Feature: global 'process' object. Emits "exit".

  * Feature: promise.wait()

  * Feature: node.stdio

  * Feature: EventEmitters emit "newListener" when listeners are
    added

  * API:  Use flat object instead of array-of-arrays for HTTP
    headers.

  * API: Remove buffered file object (node.File)

  * API: require(), include() are synchronous. (Uses
    continuations.)

  * API: Deprecate onLoad and onExit.

  * API: Rename node.Process to node.ChildProcess

  * Refactor node.Process to take advantage of evcom_reader/writer.

  * Upgrade v8 to 1.3.7

2009.08.22, Version 0.1.6, 9c97b1db3099d61cd292aa59ec2227a619f3a7ab

  * Bugfix: Ignore SIGPIPE.

2009.08.21, Version 0.1.5, b0fd3e281cb5f7cd8d3a26bd2b89e1b59998e5ed

  * Bugfix: Buggy connections could crash node.js. Now check
    connection before sending data every time (Kevin van Zonneveld)

  * Bugfix: stdin fd (0) being ignored by node.File. (Abe Fettig)

  * API: Remove connnection.fullClose()

  * API: Return the EventEmitter from addListener for chaining.

  * API: tcp.Connection "disconnect" event renamed to "close"

  * Upgrade evcom
    Upgrade v8 to 1.3.6

2009.08.13, Version 0.1.4, 0f888ed6de153f68c17005211d7e0f960a5e34f3

  * Major refactor to evcom.

  * Enable test-tcp-many-clients.

  * Add -m32 gcc flag to udns.

  * Add connection.readPause() and connection.readResume()
    Add IncomingMessage.prototype.pause() and resume().

  * Fix http benchmark. Wasn't correctly dispatching.

  * Bugfix: response.setBodyEncoding("ascii") not working.

  * Bugfix: Negative ints in HTTP's on_body and node.fs.read()

  * Upgrade v8 to 1.3.4
    Upgrade libev to 3.8
    Upgrade http_parser to v0.2

2009.08.06, Version 0.1.3, 695f0296e35b30cf8322fd1bd934810403cca9f3

  * Upgrade v8 to 1.3.2

  * Bugfix: node.http.ServerRequest.setBodyEncoding('ascii') not
    working

  * Bugfix: node.encodeUtf8 was broken. (Connor Dunn)

  * Add ranlib to udns Makefile.

  * Upgrade evcom - fix accepting too many connections issue.

  * Initial support for shebang

  * Add simple command line switches

  * Add node.version API


2009.08.01, Version 0.1.2, 025a34244d1cea94d6d40ad7bf92671cb909a96c

  * Add DNS API

  * node.tcp.Server's backlog option is now an argument to listen()

  * Upgrade V8 to 1.3.1

  * Bugfix: Default to chunked for client requests without
    Content-Length.

  * Bugfix: Line numbers in stack traces.

  * Bugfix: negative integers in raw encoding stream

  * Bugfix: node.fs.File was not passing args to promise callbacks.


2009.07.27, Version 0.1.1, 77d407df2826b20e9177c26c0d2bb4481e497937

  * Simplify and clean up ObjectWrap.

  * Upgrade liboi (which is now called evcom)
    Upgrade libev to 3.7
    Upgrade V8 to 1.2.14

  * Array.prototype.encodeUtf8 renamed to node.encodeUtf8(array)

  * Move EventEmitter.prototype.emit() completely into C++.

  * Bugfix: Fix memory leak in event emitters.
    http://groups.google.com/group/nodejs/browse_thread/thread/a8d1dfc2fd57a6d1

  * Bugfix: Had problems reading scripts with non-ascii characters.

  * Bugfix: Fix Detach() in node::Server

  * Bugfix: Sockets not properly reattached if reconnected during
    disconnect event.

  * Bugfix: Server-side clients not attached between creation and
    on_connect.

  * Add 'close' event to node.tcp.Server

  * Simplify and clean up http.js. (Takes more advantage of event
    infrastructure.)

  * Add benchmark scripts. Run with "make benchmark".


2009.06.30, Version 0.1.0, 0fe44d52fe75f151bceb59534394658aae6ac328

  * Update documentation, use asciidoc.

  * EventEmitter and Promise interfaces. (Breaks previous API.)

  * Remove node.Process constructor in favor of node.createProcess

  * Add -m32 flags for compiling on x64 platforms.
    (Thanks to András Bártházi)

  * Upgrade v8 to 1.2.10 and libev to 3.6

  * Bugfix: Timer::RepeatSetter wasn't working.

  * Bugfix: Spawning many processes in a loop
    (reported by Felix Geisendörfer)


2009.06.24, Version 0.0.6, fbe0be19ebfb422d8fa20ea5204c1713e9214d5f

  * Load modules via HTTP URLs (Urban Hafner)

  * Bugfix: Add HTTPConnection->size() and HTTPServer->size()

  * New node.Process API

  * Clean up build tools, use v8's test runner.

  * Use ev_unref() instead of starting/stopping the eio thread
    pool watcher.


2009.06.18, Version 0.0.5, 3a2b41de74b6c343b8464a68eff04c4bfd9aebea

  * Support for IPv6

  * Remove namespace node.constants

  * Upgrade v8 to 1.2.8.1

  * Accept ports as strings in the TCP client and server.

  * Bugfix: HTTP Client race

  * Bugfix: freeaddrinfo() wasn't getting called after
    getaddrinfo() for TCP servers

  * Add "opening" to TCP client readyState

  * Add remoteAddress to TCP client

  * Add global print() function.


2009.06.13, Version 0.0.4, 916b9ca715b229b0703f0ed6c2fc065410fb189c

 * Add interrupt() method to server-side HTTP requests.

 * Bugfix: onBodyComplete was not getting called on server-side
   HTTP


2009.06.11, Version 0.0.3, 6e0dfe50006ae4f5dac987f055e0c9338662f40a

 * Many bug fixes including the problem with http.Client on
   macintosh

 * Upgrades v8 to 1.2.7

 * Adds onExit hook

 * Guard against buffer overflow in http parser

 * require() and include() now need the ".js" extension

 * http.Client uses identity transfer encoding by default.<|MERGE_RESOLUTION|>--- conflicted
+++ resolved
@@ -1,4 +1,3 @@
-<<<<<<< HEAD
 2013.08.21, Version 0.11.7 (Unstable), be52549bfa5311208b5fcdb3ba09210460fa9ceb
 
 * uv: upgrade to v0.11.13
@@ -309,8 +308,9 @@
 * util: custom `inspect()` method may return an Object (Nathan Rajlich)
 
 * console: `console.dir()` bypasses inspect() methods (Nathan Rajlich)
-=======
-2013.09.24, Version 0.10.19 (Stable)
+
+
+2013.09.24, Version 0.10.19 (Stable), 6b5e6a5a3ec8d994c9aab3b800b9edbf1b287904
 
 * uv: Upgrade to v0.10.17
 
@@ -325,7 +325,6 @@
 * tls: prevent duplicate values returned from read (Nathan Rajlich)
 
 * tls: NPN protocols are now local to connections (Fedor Indutny)
->>>>>>> cfa03ad2
 
 
 2013.09.04, Version 0.10.18 (Stable), 67a1f0c52e0708e2596f3f2134b8386d6112561e
