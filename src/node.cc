// Copyright Joyent, Inc. and other Node contributors.
//
// Permission is hereby granted, free of charge, to any person obtaining a
// copy of this software and associated documentation files (the
// "Software"), to deal in the Software without restriction, including
// without limitation the rights to use, copy, modify, merge, publish,
// distribute, sublicense, and/or sell copies of the Software, and to permit
// persons to whom the Software is furnished to do so, subject to the
// following conditions:
//
// The above copyright notice and this permission notice shall be included
// in all copies or substantial portions of the Software.
//
// THE SOFTWARE IS PROVIDED "AS IS", WITHOUT WARRANTY OF ANY KIND, EXPRESS
// OR IMPLIED, INCLUDING BUT NOT LIMITED TO THE WARRANTIES OF
// MERCHANTABILITY, FITNESS FOR A PARTICULAR PURPOSE AND NONINFRINGEMENT. IN
// NO EVENT SHALL THE AUTHORS OR COPYRIGHT HOLDERS BE LIABLE FOR ANY CLAIM,
// DAMAGES OR OTHER LIABILITY, WHETHER IN AN ACTION OF CONTRACT, TORT OR
// OTHERWISE, ARISING FROM, OUT OF OR IN CONNECTION WITH THE SOFTWARE OR THE
// USE OR OTHER DEALINGS IN THE SOFTWARE.

#include "node.h"
#include "req_wrap.h"
#include "handle_wrap.h"
#include "string_bytes.h"

#include "ares.h"
#include "uv.h"

#include "v8-debug.h"
#if defined HAVE_DTRACE || defined HAVE_ETW || defined HAVE_SYSTEMTAP
# include "node_dtrace.h"
#endif
#if defined HAVE_PERFCTR
# include "node_counters.h"
#endif

#include <locale.h>
#include <signal.h>
#include <stdio.h>
#include <stdlib.h>
#include <string.h>
#if !defined(_MSC_VER)
#include <strings.h>
#else
#define strcasecmp _stricmp
#endif
#include <limits.h> /* PATH_MAX */
#include <assert.h>
#if !defined(_MSC_VER)
#include <unistd.h> /* setuid, getuid */
#else
#include <direct.h>
#include <process.h>
#define getpid _getpid
#include <io.h>
#define umask _umask
typedef int mode_t;
#endif
#include <errno.h>
#include <sys/types.h>
#include "zlib.h"

#if defined(__POSIX__) && !defined(__ANDROID__)
# include <pwd.h> /* getpwnam() */
# include <grp.h> /* getgrnam() */
#endif

#include "node_buffer.h"
#include "node_file.h"
#include "node_http_parser.h"
#include "node_constants.h"
#include "node_javascript.h"
#include "node_version.h"
#include "node_string.h"
#if HAVE_OPENSSL
# include "node_crypto.h"
#endif
#if HAVE_SYSTEMTAP
#include "node_provider.h"
#endif
#include "node_script.h"
#include "v8_typed_array.h"

using namespace v8;

# ifdef __APPLE__
# include <crt_externs.h>
# define environ (*_NSGetEnviron())
# elif !defined(_MSC_VER)
extern char **environ;
# endif

namespace node {

QUEUE handle_wrap_queue = { &handle_wrap_queue, &handle_wrap_queue };
QUEUE req_wrap_queue = { &req_wrap_queue, &req_wrap_queue };

// declared in req_wrap.h
Persistent<String> process_symbol;
Persistent<String> domain_symbol;

// declared in node_internals.h
Persistent<Object> process;

static Persistent<Function> process_tickFromSpinner;
static Persistent<Function> process_tickCallback;

static Persistent<String> exports_symbol;

static Persistent<String> errno_symbol;
static Persistent<String> syscall_symbol;
static Persistent<String> errpath_symbol;
static Persistent<String> code_symbol;

static Persistent<String> rss_symbol;
static Persistent<String> heap_total_symbol;
static Persistent<String> heap_used_symbol;

static Persistent<String> fatal_exception_symbol;

static Persistent<String> enter_symbol;
static Persistent<String> exit_symbol;
static Persistent<String> disposed_symbol;

// Essential for node_wrap.h
Persistent<FunctionTemplate> pipeConstructorTmpl;
Persistent<FunctionTemplate> ttyConstructorTmpl;
Persistent<FunctionTemplate> tcpConstructorTmpl;
Persistent<FunctionTemplate> udpConstructorTmpl;

static bool print_eval = false;
static bool force_repl = false;
static bool trace_deprecation = false;
static bool throw_deprecation = false;
static char *eval_string = NULL;
static int option_end_index = 0;
static bool use_debug_agent = false;
static bool debug_wait_connect = false;
static int debug_port=5858;
static int max_stack_size = 0;
bool using_domains = false;

// used by C++ modules as well
bool no_deprecation = false;

static uv_idle_t tick_spinner;

static uv_check_t check_immediate_watcher;
static uv_idle_t idle_immediate_dummy;
static bool need_immediate_cb;
static Persistent<String> immediate_callback_sym;

// for quick ref to tickCallback values
static struct {
  uint32_t length;
  uint32_t index;
} tick_infobox;

#ifdef OPENSSL_NPN_NEGOTIATED
static bool use_npn = true;
#else
static bool use_npn = false;
#endif

#ifdef SSL_CTRL_SET_TLSEXT_SERVERNAME_CB
static bool use_sni = true;
#else
static bool use_sni = false;
#endif

// process-relative uptime base, initialized at start-up
static double prog_start_time;

static volatile bool debugger_running = false;
static uv_async_t dispatch_debug_messages_async;
static uv_async_t emit_debug_enabled_async;

// Declared in node_internals.h
Isolate* node_isolate = NULL;


static void CheckImmediate(uv_check_t* handle, int status) {
  assert(handle == &check_immediate_watcher);
  assert(status == 0);

  HandleScope scope(node_isolate);

  if (immediate_callback_sym.IsEmpty()) {
    immediate_callback_sym = NODE_PSYMBOL("_immediateCallback");
  }

  MakeCallback(process, immediate_callback_sym, 0, NULL);
}


static void IdleImmediateDummy(uv_idle_t* handle, int status) {
  // Do nothing. Only for maintaining event loop
  assert(handle == &idle_immediate_dummy);
  assert(status == 0);
}


static inline const char *errno_string(int errorno) {
#define ERRNO_CASE(e)  case e: return #e;
  switch (errorno) {

#ifdef EACCES
  ERRNO_CASE(EACCES);
#endif

#ifdef EADDRINUSE
  ERRNO_CASE(EADDRINUSE);
#endif

#ifdef EADDRNOTAVAIL
  ERRNO_CASE(EADDRNOTAVAIL);
#endif

#ifdef EAFNOSUPPORT
  ERRNO_CASE(EAFNOSUPPORT);
#endif

#ifdef EAGAIN
  ERRNO_CASE(EAGAIN);
#endif

#ifdef EWOULDBLOCK
# if EAGAIN != EWOULDBLOCK
  ERRNO_CASE(EWOULDBLOCK);
# endif
#endif

#ifdef EALREADY
  ERRNO_CASE(EALREADY);
#endif

#ifdef EBADF
  ERRNO_CASE(EBADF);
#endif

#ifdef EBADMSG
  ERRNO_CASE(EBADMSG);
#endif

#ifdef EBUSY
  ERRNO_CASE(EBUSY);
#endif

#ifdef ECANCELED
  ERRNO_CASE(ECANCELED);
#endif

#ifdef ECHILD
  ERRNO_CASE(ECHILD);
#endif

#ifdef ECONNABORTED
  ERRNO_CASE(ECONNABORTED);
#endif

#ifdef ECONNREFUSED
  ERRNO_CASE(ECONNREFUSED);
#endif

#ifdef ECONNRESET
  ERRNO_CASE(ECONNRESET);
#endif

#ifdef EDEADLK
  ERRNO_CASE(EDEADLK);
#endif

#ifdef EDESTADDRREQ
  ERRNO_CASE(EDESTADDRREQ);
#endif

#ifdef EDOM
  ERRNO_CASE(EDOM);
#endif

#ifdef EDQUOT
  ERRNO_CASE(EDQUOT);
#endif

#ifdef EEXIST
  ERRNO_CASE(EEXIST);
#endif

#ifdef EFAULT
  ERRNO_CASE(EFAULT);
#endif

#ifdef EFBIG
  ERRNO_CASE(EFBIG);
#endif

#ifdef EHOSTUNREACH
  ERRNO_CASE(EHOSTUNREACH);
#endif

#ifdef EIDRM
  ERRNO_CASE(EIDRM);
#endif

#ifdef EILSEQ
  ERRNO_CASE(EILSEQ);
#endif

#ifdef EINPROGRESS
  ERRNO_CASE(EINPROGRESS);
#endif

#ifdef EINTR
  ERRNO_CASE(EINTR);
#endif

#ifdef EINVAL
  ERRNO_CASE(EINVAL);
#endif

#ifdef EIO
  ERRNO_CASE(EIO);
#endif

#ifdef EISCONN
  ERRNO_CASE(EISCONN);
#endif

#ifdef EISDIR
  ERRNO_CASE(EISDIR);
#endif

#ifdef ELOOP
  ERRNO_CASE(ELOOP);
#endif

#ifdef EMFILE
  ERRNO_CASE(EMFILE);
#endif

#ifdef EMLINK
  ERRNO_CASE(EMLINK);
#endif

#ifdef EMSGSIZE
  ERRNO_CASE(EMSGSIZE);
#endif

#ifdef EMULTIHOP
  ERRNO_CASE(EMULTIHOP);
#endif

#ifdef ENAMETOOLONG
  ERRNO_CASE(ENAMETOOLONG);
#endif

#ifdef ENETDOWN
  ERRNO_CASE(ENETDOWN);
#endif

#ifdef ENETRESET
  ERRNO_CASE(ENETRESET);
#endif

#ifdef ENETUNREACH
  ERRNO_CASE(ENETUNREACH);
#endif

#ifdef ENFILE
  ERRNO_CASE(ENFILE);
#endif

#ifdef ENOBUFS
  ERRNO_CASE(ENOBUFS);
#endif

#ifdef ENODATA
  ERRNO_CASE(ENODATA);
#endif

#ifdef ENODEV
  ERRNO_CASE(ENODEV);
#endif

#ifdef ENOENT
  ERRNO_CASE(ENOENT);
#endif

#ifdef ENOEXEC
  ERRNO_CASE(ENOEXEC);
#endif

#ifdef ENOLINK
  ERRNO_CASE(ENOLINK);
#endif

#ifdef ENOLCK
# if ENOLINK != ENOLCK
  ERRNO_CASE(ENOLCK);
# endif
#endif

#ifdef ENOMEM
  ERRNO_CASE(ENOMEM);
#endif

#ifdef ENOMSG
  ERRNO_CASE(ENOMSG);
#endif

#ifdef ENOPROTOOPT
  ERRNO_CASE(ENOPROTOOPT);
#endif

#ifdef ENOSPC
  ERRNO_CASE(ENOSPC);
#endif

#ifdef ENOSR
  ERRNO_CASE(ENOSR);
#endif

#ifdef ENOSTR
  ERRNO_CASE(ENOSTR);
#endif

#ifdef ENOSYS
  ERRNO_CASE(ENOSYS);
#endif

#ifdef ENOTCONN
  ERRNO_CASE(ENOTCONN);
#endif

#ifdef ENOTDIR
  ERRNO_CASE(ENOTDIR);
#endif

#ifdef ENOTEMPTY
  ERRNO_CASE(ENOTEMPTY);
#endif

#ifdef ENOTSOCK
  ERRNO_CASE(ENOTSOCK);
#endif

#ifdef ENOTSUP
  ERRNO_CASE(ENOTSUP);
#else
# ifdef EOPNOTSUPP
  ERRNO_CASE(EOPNOTSUPP);
# endif
#endif

#ifdef ENOTTY
  ERRNO_CASE(ENOTTY);
#endif

#ifdef ENXIO
  ERRNO_CASE(ENXIO);
#endif


#ifdef EOVERFLOW
  ERRNO_CASE(EOVERFLOW);
#endif

#ifdef EPERM
  ERRNO_CASE(EPERM);
#endif

#ifdef EPIPE
  ERRNO_CASE(EPIPE);
#endif

#ifdef EPROTO
  ERRNO_CASE(EPROTO);
#endif

#ifdef EPROTONOSUPPORT
  ERRNO_CASE(EPROTONOSUPPORT);
#endif

#ifdef EPROTOTYPE
  ERRNO_CASE(EPROTOTYPE);
#endif

#ifdef ERANGE
  ERRNO_CASE(ERANGE);
#endif

#ifdef EROFS
  ERRNO_CASE(EROFS);
#endif

#ifdef ESPIPE
  ERRNO_CASE(ESPIPE);
#endif

#ifdef ESRCH
  ERRNO_CASE(ESRCH);
#endif

#ifdef ESTALE
  ERRNO_CASE(ESTALE);
#endif

#ifdef ETIME
  ERRNO_CASE(ETIME);
#endif

#ifdef ETIMEDOUT
  ERRNO_CASE(ETIMEDOUT);
#endif

#ifdef ETXTBSY
  ERRNO_CASE(ETXTBSY);
#endif

#ifdef EXDEV
  ERRNO_CASE(EXDEV);
#endif

  default: return "";
  }
}

const char *signo_string(int signo) {
#define SIGNO_CASE(e)  case e: return #e;
  switch (signo) {

#ifdef SIGHUP
  SIGNO_CASE(SIGHUP);
#endif

#ifdef SIGINT
  SIGNO_CASE(SIGINT);
#endif

#ifdef SIGQUIT
  SIGNO_CASE(SIGQUIT);
#endif

#ifdef SIGILL
  SIGNO_CASE(SIGILL);
#endif

#ifdef SIGTRAP
  SIGNO_CASE(SIGTRAP);
#endif

#ifdef SIGABRT
  SIGNO_CASE(SIGABRT);
#endif

#ifdef SIGIOT
# if SIGABRT != SIGIOT
  SIGNO_CASE(SIGIOT);
# endif
#endif

#ifdef SIGBUS
  SIGNO_CASE(SIGBUS);
#endif

#ifdef SIGFPE
  SIGNO_CASE(SIGFPE);
#endif

#ifdef SIGKILL
  SIGNO_CASE(SIGKILL);
#endif

#ifdef SIGUSR1
  SIGNO_CASE(SIGUSR1);
#endif

#ifdef SIGSEGV
  SIGNO_CASE(SIGSEGV);
#endif

#ifdef SIGUSR2
  SIGNO_CASE(SIGUSR2);
#endif

#ifdef SIGPIPE
  SIGNO_CASE(SIGPIPE);
#endif

#ifdef SIGALRM
  SIGNO_CASE(SIGALRM);
#endif

  SIGNO_CASE(SIGTERM);

#ifdef SIGCHLD
  SIGNO_CASE(SIGCHLD);
#endif

#ifdef SIGSTKFLT
  SIGNO_CASE(SIGSTKFLT);
#endif


#ifdef SIGCONT
  SIGNO_CASE(SIGCONT);
#endif

#ifdef SIGSTOP
  SIGNO_CASE(SIGSTOP);
#endif

#ifdef SIGTSTP
  SIGNO_CASE(SIGTSTP);
#endif

#ifdef SIGBREAK
  SIGNO_CASE(SIGBREAK);
#endif

#ifdef SIGTTIN
  SIGNO_CASE(SIGTTIN);
#endif

#ifdef SIGTTOU
  SIGNO_CASE(SIGTTOU);
#endif

#ifdef SIGURG
  SIGNO_CASE(SIGURG);
#endif

#ifdef SIGXCPU
  SIGNO_CASE(SIGXCPU);
#endif

#ifdef SIGXFSZ
  SIGNO_CASE(SIGXFSZ);
#endif

#ifdef SIGVTALRM
  SIGNO_CASE(SIGVTALRM);
#endif

#ifdef SIGPROF
  SIGNO_CASE(SIGPROF);
#endif

#ifdef SIGWINCH
  SIGNO_CASE(SIGWINCH);
#endif

#ifdef SIGIO
  SIGNO_CASE(SIGIO);
#endif

#ifdef SIGPOLL
# if SIGPOLL != SIGIO
  SIGNO_CASE(SIGPOLL);
# endif
#endif

#ifdef SIGLOST
  SIGNO_CASE(SIGLOST);
#endif

#ifdef SIGPWR
# if SIGPWR != SIGLOST
  SIGNO_CASE(SIGPWR);
# endif
#endif

#ifdef SIGSYS
  SIGNO_CASE(SIGSYS);
#endif

  default: return "";
  }
}


Local<Value> ErrnoException(int errorno,
                            const char *syscall,
                            const char *msg,
                            const char *path) {
  Local<Value> e;
  Local<String> estring = String::NewSymbol(errno_string(errorno));
  if (!msg[0]) {
    msg = strerror(errorno);
  }
  Local<String> message = String::NewSymbol(msg);

  Local<String> cons1 = String::Concat(estring, String::NewSymbol(", "));
  Local<String> cons2 = String::Concat(cons1, message);

  if (syscall_symbol.IsEmpty()) {
    syscall_symbol = NODE_PSYMBOL("syscall");
    errno_symbol = NODE_PSYMBOL("errno");
    errpath_symbol = NODE_PSYMBOL("path");
    code_symbol = NODE_PSYMBOL("code");
  }

  if (path) {
    Local<String> cons3 = String::Concat(cons2, String::NewSymbol(" '"));
    Local<String> cons4 = String::Concat(cons3, String::New(path));
    Local<String> cons5 = String::Concat(cons4, String::NewSymbol("'"));
    e = Exception::Error(cons5);
  } else {
    e = Exception::Error(cons2);
  }

  Local<Object> obj = e->ToObject();

  obj->Set(errno_symbol, Integer::New(errorno, node_isolate));
  obj->Set(code_symbol, estring);
  if (path) obj->Set(errpath_symbol, String::New(path));
  if (syscall) obj->Set(syscall_symbol, String::NewSymbol(syscall));
  return e;
}


static const char* get_uv_errno_string(int errorno) {
  uv_err_t err;
  memset(&err, 0, sizeof err);
  err.code = (uv_err_code)errorno;
  return uv_err_name(err);
}


static const char* get_uv_errno_message(int errorno) {
  uv_err_t err;
  memset(&err, 0, sizeof err);
  err.code = (uv_err_code)errorno;
  return uv_strerror(err);
}


// hack alert! copy of ErrnoException, tuned for uv errors
Local<Value> UVException(int errorno,
                         const char *syscall,
                         const char *msg,
                         const char *path) {
  if (syscall_symbol.IsEmpty()) {
    syscall_symbol = NODE_PSYMBOL("syscall");
    errno_symbol = NODE_PSYMBOL("errno");
    errpath_symbol = NODE_PSYMBOL("path");
    code_symbol = NODE_PSYMBOL("code");
  }

  if (!msg || !msg[0])
    msg = get_uv_errno_message(errorno);

  Local<String> estring = String::NewSymbol(get_uv_errno_string(errorno));
  Local<String> message = String::NewSymbol(msg);
  Local<String> cons1 = String::Concat(estring, String::NewSymbol(", "));
  Local<String> cons2 = String::Concat(cons1, message);

  Local<Value> e;

  Local<String> path_str;

  if (path) {
#ifdef _WIN32
    if (strncmp(path, "\\\\?\\UNC\\", 8) == 0) {
      path_str = String::Concat(String::New("\\\\"), String::New(path + 8));
    } else if (strncmp(path, "\\\\?\\", 4) == 0) {
      path_str = String::New(path + 4);
    } else {
      path_str = String::New(path);
    }
#else
    path_str = String::New(path);
#endif

    Local<String> cons3 = String::Concat(cons2, String::NewSymbol(" '"));
    Local<String> cons4 = String::Concat(cons3, path_str);
    Local<String> cons5 = String::Concat(cons4, String::NewSymbol("'"));
    e = Exception::Error(cons5);
  } else {
    e = Exception::Error(cons2);
  }

  Local<Object> obj = e->ToObject();

  // TODO errno should probably go
  obj->Set(errno_symbol, Integer::New(errorno, node_isolate));
  obj->Set(code_symbol, estring);
  if (path) obj->Set(errpath_symbol, path_str);
  if (syscall) obj->Set(syscall_symbol, String::NewSymbol(syscall));
  return e;
}


#ifdef _WIN32
// Does about the same as strerror(),
// but supports all windows error messages
static const char *winapi_strerror(const int errorno) {
  char *errmsg = NULL;

  FormatMessage(FORMAT_MESSAGE_ALLOCATE_BUFFER | FORMAT_MESSAGE_FROM_SYSTEM |
      FORMAT_MESSAGE_IGNORE_INSERTS, NULL, errorno,
      MAKELANGID(LANG_NEUTRAL, SUBLANG_DEFAULT), (LPTSTR)&errmsg, 0, NULL);

  if (errmsg) {
    // Remove trailing newlines
    for (int i = strlen(errmsg) - 1;
        i >= 0 && (errmsg[i] == '\n' || errmsg[i] == '\r'); i--) {
      errmsg[i] = '\0';
    }

    return errmsg;
  } else {
    // FormatMessage failed
    return "Unknown error";
  }
}


Local<Value> WinapiErrnoException(int errorno,
                                  const char* syscall,
                                  const char* msg,
                                  const char* path) {
  Local<Value> e;
  if (!msg || !msg[0]) {
    msg = winapi_strerror(errorno);
  }
  Local<String> message = String::NewSymbol(msg);

  if (syscall_symbol.IsEmpty()) {
    syscall_symbol = NODE_PSYMBOL("syscall");
    errno_symbol = NODE_PSYMBOL("errno");
    errpath_symbol = NODE_PSYMBOL("path");
    code_symbol = NODE_PSYMBOL("code");
  }

  if (path) {
    Local<String> cons1 = String::Concat(message, String::NewSymbol(" '"));
    Local<String> cons2 = String::Concat(cons1, String::New(path));
    Local<String> cons3 = String::Concat(cons2, String::NewSymbol("'"));
    e = Exception::Error(cons3);
  } else {
    e = Exception::Error(message);
  }

  Local<Object> obj = e->ToObject();

  obj->Set(errno_symbol, Integer::New(errorno, node_isolate));
  if (path) obj->Set(errpath_symbol, String::New(path));
  if (syscall) obj->Set(syscall_symbol, String::NewSymbol(syscall));
  return e;
}
#endif


Handle<Value> FromConstructorTemplate(Persistent<FunctionTemplate> t,
                                      const Arguments& args) {
  HandleScope scope(node_isolate);
  Local<Value> argv[32];
  unsigned argc = args.Length();
  if (argc > ARRAY_SIZE(argv)) argc = ARRAY_SIZE(argv);
  for (unsigned i = 0; i < argc; ++i) argv[i] = args[i];
  return scope.Close(t->GetFunction()->NewInstance(argc, argv));
}


Handle<Value> SetupDomainUse(const Arguments& args) {
  HandleScope scope(node_isolate);
  if (using_domains)
    return Undefined(node_isolate);
  using_domains = true;
  Local<Value> tdc_v = process->Get(String::New("_tickDomainCallback"));
  Local<Value> ndt_v = process->Get(String::New("_nextDomainTick"));
  if (!tdc_v->IsFunction()) {
    fprintf(stderr, "process._tickDomainCallback assigned to non-function\n");
    abort();
  }
  if (!ndt_v->IsFunction()) {
    fprintf(stderr, "process._nextDomainTick assigned to non-function\n");
    abort();
  }
  Local<Function> tdc = tdc_v.As<Function>();
  Local<Function> ndt = ndt_v.As<Function>();
  process->Set(String::New("_tickCallback"), tdc);
  process->Set(String::New("nextTick"), ndt);
<<<<<<< HEAD
  process_tickCallback = Persistent<Function>::New(node_isolate, tdc);
  return Undefined(node_isolate);
=======
  process_tickCallback.Dispose();  // Possibly already set by MakeCallback().
  process_tickCallback = Persistent<Function>::New(tdc);
  return Undefined();
>>>>>>> 806e3008
}


Handle<Value>
MakeDomainCallback(const Handle<Object> object,
                   const Handle<Function> callback,
                   int argc,
                   Handle<Value> argv[]) {
  // TODO Hook for long stack traces to be made here.

  // lazy load domain specific symbols
  if (enter_symbol.IsEmpty()) {
    enter_symbol = NODE_PSYMBOL("enter");
    exit_symbol = NODE_PSYMBOL("exit");
    disposed_symbol = NODE_PSYMBOL("_disposed");
  }

  Local<Value> domain_v = object->Get(domain_symbol);
  Local<Object> domain;
  Local<Function> enter;
  Local<Function> exit;

  TryCatch try_catch;
  try_catch.SetVerbose(true);

  bool has_domain = domain_v->IsObject();
  if (has_domain) {
    domain = domain_v->ToObject();
    assert(!domain.IsEmpty());
    if (domain->Get(disposed_symbol)->IsTrue()) {
      // domain has been disposed of.
      return Undefined(node_isolate);
    }
    enter = Local<Function>::Cast(domain->Get(enter_symbol));
    assert(!enter.IsEmpty());
    enter->Call(domain, 0, NULL);

    if (try_catch.HasCaught()) {
      return Undefined(node_isolate);
    }
  }

  Local<Value> ret = callback->Call(object, argc, argv);

  if (try_catch.HasCaught()) {
    return Undefined(node_isolate);
  }

  if (has_domain) {
    exit = Local<Function>::Cast(domain->Get(exit_symbol));
    assert(!exit.IsEmpty());
    exit->Call(domain, 0, NULL);

    if (try_catch.HasCaught()) {
      return Undefined(node_isolate);
    }
  }

  if (tick_infobox.length == 0) {
    tick_infobox.index = 0;
    return ret;
  }

  // process nextTicks after call
  process_tickCallback->Call(process, 0, NULL);

  if (try_catch.HasCaught()) {
    return Undefined(node_isolate);
  }

  return ret;
}


Handle<Value>
MakeCallback(const Handle<Object> object,
             const Handle<Function> callback,
             int argc,
             Handle<Value> argv[]) {
  // TODO Hook for long stack traces to be made here.

  // lazy load no domain next tick callbacks
  if (process_tickCallback.IsEmpty()) {
    Local<Value> cb_v = process->Get(String::New("_tickCallback"));
    if (!cb_v->IsFunction()) {
      fprintf(stderr, "process._tickCallback assigned to non-function\n");
      abort();
    }
    Local<Function> cb = cb_v.As<Function>();
    process_tickCallback = Persistent<Function>::New(node_isolate, cb);
  }

  TryCatch try_catch;
  try_catch.SetVerbose(true);

  Local<Value> ret = callback->Call(object, argc, argv);

  if (try_catch.HasCaught()) {
    return Undefined(node_isolate);
  }

  if (tick_infobox.length == 0) {
    tick_infobox.index = 0;
    return ret;
  }

  // process nextTicks after call
  process_tickCallback->Call(process, 0, NULL);

  if (try_catch.HasCaught()) {
    return Undefined(node_isolate);
  }

  return ret;
}


Handle<Value>
MakeCallback(const Handle<Object> object,
             const Handle<String> symbol,
             int argc,
             Handle<Value> argv[]) {
  HandleScope scope(node_isolate);

  Local<Function> callback = object->Get(symbol).As<Function>();

  if (using_domains)
    return scope.Close(MakeDomainCallback(object, callback, argc, argv));
  return scope.Close(MakeCallback(object, callback, argc, argv));
}


Handle<Value>
MakeCallback(const Handle<Object> object,
             const char* method,
             int argc,
             Handle<Value> argv[]) {
  HandleScope scope(node_isolate);

  Handle<Value> ret =
    MakeCallback(object, String::NewSymbol(method), argc, argv);

  return scope.Close(ret);
}


void SetErrno(uv_err_t err) {
  HandleScope scope(node_isolate);

  static Persistent<String> errno_symbol;
  if (errno_symbol.IsEmpty()) {
    errno_symbol = NODE_PSYMBOL("_errno");
  }

  if (err.code == UV_UNKNOWN) {
    char errno_buf[100];
    snprintf(errno_buf, 100, "Unknown system errno %d", err.sys_errno_);
    process->Set(errno_symbol, String::New(errno_buf));
  } else {
    process->Set(errno_symbol, String::NewSymbol(uv_err_name(err)));
  }
}


enum encoding ParseEncoding(Handle<Value> encoding_v, enum encoding _default) {
  HandleScope scope(node_isolate);

  if (!encoding_v->IsString()) return _default;

  String::Utf8Value encoding(encoding_v);

  if (strcasecmp(*encoding, "utf8") == 0) {
    return UTF8;
  } else if (strcasecmp(*encoding, "utf-8") == 0) {
    return UTF8;
  } else if (strcasecmp(*encoding, "ascii") == 0) {
    return ASCII;
  } else if (strcasecmp(*encoding, "base64") == 0) {
    return BASE64;
  } else if (strcasecmp(*encoding, "ucs2") == 0) {
    return UCS2;
  } else if (strcasecmp(*encoding, "ucs-2") == 0) {
    return UCS2;
  } else if (strcasecmp(*encoding, "utf16le") == 0) {
    return UCS2;
  } else if (strcasecmp(*encoding, "utf-16le") == 0) {
    return UCS2;
  } else if (strcasecmp(*encoding, "binary") == 0) {
    return BINARY;
  } else if (strcasecmp(*encoding, "buffer") == 0) {
    return BUFFER;
  } else if (strcasecmp(*encoding, "hex") == 0) {
    return HEX;
  } else if (strcasecmp(*encoding, "raw") == 0) {
    if (!no_deprecation) {
      fprintf(stderr, "'raw' (array of integers) has been removed. "
                      "Use 'binary'.\n");
    }
    return BINARY;
  } else if (strcasecmp(*encoding, "raws") == 0) {
    if (!no_deprecation) {
      fprintf(stderr, "'raws' encoding has been renamed to 'binary'. "
                      "Please update your code.\n");
    }
    return BINARY;
  } else {
    return _default;
  }
}

Local<Value> Encode(const void *buf, size_t len, enum encoding encoding) {
  return StringBytes::Encode(static_cast<const char*>(buf),
                             len,
                             encoding);
}

// Returns -1 if the handle was not valid for decoding
ssize_t DecodeBytes(v8::Handle<v8::Value> val, enum encoding encoding) {
  HandleScope scope(node_isolate);

  if (val->IsArray()) {
    fprintf(stderr, "'raw' encoding (array of integers) has been removed. "
                    "Use 'binary'.\n");
    assert(0);
    return -1;
  }

  return StringBytes::Size(val, encoding);
}

#ifndef MIN
# define MIN(a, b) ((a) < (b) ? (a) : (b))
#endif

// Returns number of bytes written.
ssize_t DecodeWrite(char *buf,
                    size_t buflen,
                    v8::Handle<v8::Value> val,
                    enum encoding encoding) {
  return StringBytes::Write(buf, buflen, val, encoding, NULL);
}

void DisplayExceptionLine(Handle<Message> message) {
  // Prevent re-entry into this function.  For example, if there is
  // a throw from a program in vm.runInThisContext(code, filename, true),
  // then we want to show the original failure, not the secondary one.
  static bool displayed_error = false;

  if (displayed_error) return;
  displayed_error = true;

  uv_tty_reset_mode();

  fprintf(stderr, "\n");

  if (!message.IsEmpty()) {
    // Print (filename):(line number): (message).
    String::Utf8Value filename(message->GetScriptResourceName());
    const char* filename_string = *filename;
    int linenum = message->GetLineNumber();
    fprintf(stderr, "%s:%i\n", filename_string, linenum);
    // Print line of source code.
    String::Utf8Value sourceline(message->GetSourceLine());
    const char* sourceline_string = *sourceline;

    // Because of how node modules work, all scripts are wrapped with a
    // "function (module, exports, __filename, ...) {"
    // to provide script local variables.
    //
    // When reporting errors on the first line of a script, this wrapper
    // function is leaked to the user. There used to be a hack here to
    // truncate off the first 62 characters, but it caused numerous other
    // problems when vm.runIn*Context() methods were used for non-module
    // code.
    //
    // If we ever decide to re-instate such a hack, the following steps
    // must be taken:
    //
    // 1. Pass a flag around to say "this code was wrapped"
    // 2. Update the stack frame output so that it is also correct.
    //
    // It would probably be simpler to add a line rather than add some
    // number of characters to the first line, since V8 truncates the
    // sourceline to 78 characters, and we end up not providing very much
    // useful debugging info to the user if we remove 62 characters.

    int start = message->GetStartColumn();
    int end = message->GetEndColumn();

    // fprintf(stderr, "---\nsourceline:%s\noffset:%d\nstart:%d\nend:%d\n---\n", sourceline_string, start, end);

    fprintf(stderr, "%s\n", sourceline_string);
    // Print wavy underline (GetUnderline is deprecated).
    for (int i = 0; i < start; i++) {
      fputc((sourceline_string[i] == '\t') ? '\t' : ' ', stderr);
    }
    for (int i = start; i < end; i++) {
      fputc('^', stderr);
    }
    fputc('\n', stderr);
  }
}


static void ReportException(Handle<Value> er, Handle<Message> message) {
  HandleScope scope(node_isolate);

  DisplayExceptionLine(message);

  Local<Value> trace_value(er->ToObject()->Get(String::New("stack")));
  String::Utf8Value trace(trace_value);

  // range errors have a trace member set to undefined
  if (trace.length() > 0 && !trace_value->IsUndefined()) {
    fprintf(stderr, "%s\n", *trace);
  } else {
    // this really only happens for RangeErrors, since they're the only
    // kind that won't have all this info in the trace, or when non-Error
    // objects are thrown manually.
    bool isErrorObject = er->IsObject() &&
      !(er->ToObject()->Get(String::New("message"))->IsUndefined()) &&
      !(er->ToObject()->Get(String::New("name"))->IsUndefined());

    if (isErrorObject) {
      String::Utf8Value name(er->ToObject()->Get(String::New("name")));
      fprintf(stderr, "%s: ", *name);
    }

    String::Utf8Value msg(!isErrorObject ? er
                         : er->ToObject()->Get(String::New("message")));
    fprintf(stderr, "%s\n", *msg);
  }

  fflush(stderr);
}


static void ReportException(TryCatch& try_catch) {
  ReportException(try_catch.Exception(), try_catch.Message());
}


// Executes a str within the current v8 context.
Local<Value> ExecuteString(Handle<String> source, Handle<Value> filename) {
  HandleScope scope(node_isolate);
  TryCatch try_catch;

  // try_catch must be nonverbose to disable FatalException() handler,
  // we will handle exceptions ourself.
  try_catch.SetVerbose(false);

  Local<v8::Script> script = v8::Script::Compile(source, filename);
  if (script.IsEmpty()) {
    ReportException(try_catch);
    exit(3);
  }

  Local<Value> result = script->Run();
  if (result.IsEmpty()) {
    ReportException(try_catch);
    exit(4);
  }

  return scope.Close(result);
}


static Handle<Value> GetActiveRequests(const Arguments& args) {
  HandleScope scope(node_isolate);

  Local<Array> ary = Array::New();
  QUEUE* q = NULL;
  int i = 0;

  QUEUE_FOREACH(q, &req_wrap_queue) {
    ReqWrap<uv_req_t>* w = container_of(q, ReqWrap<uv_req_t>, req_wrap_queue_);
    if (w->object_.IsEmpty()) continue;
    ary->Set(i++, w->object_);
  }

  return scope.Close(ary);
}


// Non-static, friend of HandleWrap. Could have been a HandleWrap method but
// implemented here for consistency with GetActiveRequests().
Handle<Value> GetActiveHandles(const Arguments& args) {
  HandleScope scope(node_isolate);

  Local<Array> ary = Array::New();
  QUEUE* q = NULL;
  int i = 0;

  Local<String> owner_sym = String::New("owner");

  QUEUE_FOREACH(q, &handle_wrap_queue) {
    HandleWrap* w = container_of(q, HandleWrap, handle_wrap_queue_);
    if (w->object_.IsEmpty() || (w->flags_ & HandleWrap::kUnref)) continue;
    Local<Value> obj = w->object_->Get(owner_sym);
    if (obj->IsUndefined()) obj = *w->object_;
    ary->Set(i++, obj);
  }

  return scope.Close(ary);
}


static Handle<Value> Abort(const Arguments& args) {
  abort();
  return Undefined(node_isolate);
}


static Handle<Value> Chdir(const Arguments& args) {
  HandleScope scope(node_isolate);

  if (args.Length() != 1 || !args[0]->IsString()) {
    return ThrowException(Exception::Error(String::New("Bad argument.")));
  }

  String::Utf8Value path(args[0]);

  uv_err_t r = uv_chdir(*path);

  if (r.code != UV_OK) {
    return ThrowException(UVException(r.code, "uv_chdir"));
  }

  return Undefined(node_isolate);
}


static Handle<Value> Cwd(const Arguments& args) {
  HandleScope scope(node_isolate);
#ifdef _WIN32
  /* MAX_PATH is in characters, not bytes. Make sure we have enough headroom. */
  char buf[MAX_PATH * 4 + 1];
#else
  char buf[PATH_MAX + 1];
#endif

  uv_err_t r = uv_cwd(buf, ARRAY_SIZE(buf) - 1);
  if (r.code != UV_OK) {
    return ThrowException(UVException(r.code, "uv_cwd"));
  }

  buf[ARRAY_SIZE(buf) - 1] = '\0';
  Local<String> cwd = String::New(buf);

  return scope.Close(cwd);
}


static Handle<Value> Umask(const Arguments& args) {
  HandleScope scope(node_isolate);
  unsigned int old;

  if (args.Length() < 1 || args[0]->IsUndefined()) {
    old = umask(0);
    umask((mode_t)old);

  } else if(!args[0]->IsInt32() && !args[0]->IsString()) {
    return ThrowException(Exception::TypeError(
          String::New("argument must be an integer or octal string.")));

  } else {
    int oct;
    if(args[0]->IsInt32()) {
      oct = args[0]->Uint32Value();
    } else {
      oct = 0;
      String::Utf8Value str(args[0]);

      // Parse the octal string.
      for (int i = 0; i < str.length(); i++) {
        char c = (*str)[i];
        if (c > '7' || c < '0') {
          return ThrowException(Exception::TypeError(
                String::New("invalid octal string")));
        }
        oct *= 8;
        oct += c - '0';
      }
    }
    old = umask(static_cast<mode_t>(oct));
  }

  return scope.Close(Uint32::New(old, node_isolate));
}


#if defined(__POSIX__) && !defined(__ANDROID__)

static const uid_t uid_not_found = static_cast<uid_t>(-1);
static const gid_t gid_not_found = static_cast<gid_t>(-1);


static uid_t uid_by_name(const char* name) {
  struct passwd pwd;
  struct passwd* pp;
  char buf[8192];

  errno = 0;
  pp = NULL;

  if (getpwnam_r(name, &pwd, buf, sizeof(buf), &pp) == 0 && pp != NULL) {
    return pp->pw_uid;
  }

  return uid_not_found;
}


static char* name_by_uid(uid_t uid) {
  struct passwd pwd;
  struct passwd* pp;
  char buf[8192];
  int rc;

  errno = 0;
  pp = NULL;

  if ((rc = getpwuid_r(uid, &pwd, buf, sizeof(buf), &pp)) == 0 && pp != NULL) {
    return strdup(pp->pw_name);
  }

  if (rc == 0) {
    errno = ENOENT;
  }

  return NULL;
}


static gid_t gid_by_name(const char* name) {
  struct group pwd;
  struct group* pp;
  char buf[8192];

  errno = 0;
  pp = NULL;

  if (getgrnam_r(name, &pwd, buf, sizeof(buf), &pp) == 0 && pp != NULL) {
    return pp->gr_gid;
  }

  return gid_not_found;
}


#if 0  // For future use.
static const char* name_by_gid(gid_t gid) {
  struct group pwd;
  struct group* pp;
  char buf[8192];
  int rc;

  errno = 0;
  pp = NULL;

  if ((rc = getgrgid_r(gid, &pwd, buf, sizeof(buf), &pp)) == 0 && pp != NULL) {
    return strdup(pp->gr_name);
  }

  if (rc == 0) {
    errno = ENOENT;
  }

  return NULL;
}
#endif


static uid_t uid_by_name(Handle<Value> value) {
  if (value->IsUint32()) {
    return static_cast<uid_t>(value->Uint32Value());
  } else {
    String::Utf8Value name(value);
    return uid_by_name(*name);
  }
}


static gid_t gid_by_name(Handle<Value> value) {
  if (value->IsUint32()) {
    return static_cast<gid_t>(value->Uint32Value());
  } else {
    String::Utf8Value name(value);
    return gid_by_name(*name);
  }
}


static Handle<Value> GetUid(const Arguments& args) {
  HandleScope scope(node_isolate);
  int uid = getuid();
  return scope.Close(Integer::New(uid, node_isolate));
}


static Handle<Value> GetGid(const Arguments& args) {
  HandleScope scope(node_isolate);
  int gid = getgid();
  return scope.Close(Integer::New(gid, node_isolate));
}


static Handle<Value> SetGid(const Arguments& args) {
  HandleScope scope(node_isolate);

  if (!args[0]->IsUint32() && !args[0]->IsString()) {
    return ThrowTypeError("setgid argument must be a number or a string");
  }

  gid_t gid = gid_by_name(args[0]);

  if (gid == gid_not_found) {
    return ThrowError("setgid group id does not exist");
  }

  if (setgid(gid)) {
    return ThrowException(ErrnoException(errno, "setgid"));
  }

  return Undefined(node_isolate);
}


static Handle<Value> SetUid(const Arguments& args) {
  HandleScope scope(node_isolate);

  if (!args[0]->IsUint32() && !args[0]->IsString()) {
    return ThrowTypeError("setuid argument must be a number or a string");
  }

  uid_t uid = uid_by_name(args[0]);

  if (uid == uid_not_found) {
    return ThrowError("setuid user id does not exist");
  }

  if (setuid(uid)) {
    return ThrowException(ErrnoException(errno, "setuid"));
  }

  return Undefined(node_isolate);
}


static Handle<Value> GetGroups(const Arguments& args) {
  HandleScope scope(node_isolate);

  int ngroups = getgroups(0, NULL);

  if (ngroups == -1) {
    return ThrowException(ErrnoException(errno, "getgroups"));
  }

  gid_t* groups = new gid_t[ngroups];

  ngroups = getgroups(ngroups, groups);

  if (ngroups == -1) {
    delete[] groups;
    return ThrowException(ErrnoException(errno, "getgroups"));
  }

  Local<Array> groups_list = Array::New(ngroups);
  bool seen_egid = false;
  gid_t egid = getegid();

  for (int i = 0; i < ngroups; i++) {
    groups_list->Set(i, Integer::New(groups[i], node_isolate));
    if (groups[i] == egid) seen_egid = true;
  }

  delete[] groups;

  if (seen_egid == false) {
    groups_list->Set(ngroups, Integer::New(egid, node_isolate));
  }

  return scope.Close(groups_list);
}


static Handle<Value> SetGroups(const Arguments& args) {
  HandleScope scope(node_isolate);

  if (!args[0]->IsArray()) {
    return ThrowTypeError("argument 1 must be an array");
  }

  Local<Array> groups_list = args[0].As<Array>();
  size_t size = groups_list->Length();
  gid_t* groups = new gid_t[size];

  for (size_t i = 0; i < size; i++) {
    gid_t gid = gid_by_name(groups_list->Get(i));

    if (gid == gid_not_found) {
      delete[] groups;
      return ThrowError("group name not found");
    }

    groups[i] = gid;
  }

  int rc = setgroups(size, groups);
  delete[] groups;

  if (rc == -1) {
    return ThrowException(ErrnoException(errno, "setgroups"));
  }

  return Undefined(node_isolate);
}


static Handle<Value> InitGroups(const Arguments& args) {
  HandleScope scope(node_isolate);

  if (!args[0]->IsUint32() && !args[0]->IsString()) {
    return ThrowTypeError("argument 1 must be a number or a string");
  }

  if (!args[1]->IsUint32() && !args[1]->IsString()) {
    return ThrowTypeError("argument 2 must be a number or a string");
  }

  String::Utf8Value arg0(args[0]);
  gid_t extra_group;
  bool must_free;
  char* user;

  if (args[0]->IsUint32()) {
    user = name_by_uid(args[0]->Uint32Value());
    must_free = true;
  } else {
    user = *arg0;
    must_free = false;
  }

  if (user == NULL) {
    return ThrowError("initgroups user not found");
  }

  extra_group = gid_by_name(args[1]);

  if (extra_group == gid_not_found) {
    if (must_free) free(user);
    return ThrowError("initgroups extra group not found");
  }

  int rc = initgroups(user, extra_group);

  if (must_free) {
    free(user);
  }

  if (rc) {
    return ThrowException(ErrnoException(errno, "initgroups"));
  }

  return Undefined(node_isolate);
}

#endif // __POSIX__ && !defined(__ANDROID__)


v8::Handle<v8::Value> Exit(const v8::Arguments& args) {
  HandleScope scope(node_isolate);
  exit(args[0]->IntegerValue());
  return Undefined(node_isolate);
}


static Handle<Value> Uptime(const Arguments& args) {
  HandleScope scope(node_isolate);
  double uptime;

  uv_err_t err = uv_uptime(&uptime);

  if (err.code != UV_OK) {
    return Undefined(node_isolate);
  }

  return scope.Close(Number::New(uptime - prog_start_time));
}


v8::Handle<v8::Value> MemoryUsage(const v8::Arguments& args) {
  HandleScope scope(node_isolate);

  size_t rss;

  uv_err_t err = uv_resident_set_memory(&rss);

  if (err.code != UV_OK) {
    return ThrowException(UVException(err.code, "uv_resident_set_memory"));
  }

  Local<Object> info = Object::New();

  if (rss_symbol.IsEmpty()) {
    rss_symbol = NODE_PSYMBOL("rss");
    heap_total_symbol = NODE_PSYMBOL("heapTotal");
    heap_used_symbol = NODE_PSYMBOL("heapUsed");
  }

  info->Set(rss_symbol, Number::New(rss));

  // V8 memory usage
  HeapStatistics v8_heap_stats;
  node_isolate->GetHeapStatistics(&v8_heap_stats);
  info->Set(heap_total_symbol,
            Integer::NewFromUnsigned(v8_heap_stats.total_heap_size(),
                                     node_isolate));
  info->Set(heap_used_symbol,
            Integer::NewFromUnsigned(v8_heap_stats.used_heap_size(),
                                     node_isolate));

  return scope.Close(info);
}


Handle<Value> Kill(const Arguments& args) {
  HandleScope scope(node_isolate);

  if (args.Length() != 2) {
    return ThrowException(Exception::Error(String::New("Bad argument.")));
  }

  int pid = args[0]->IntegerValue();
  int sig = args[1]->Int32Value();
  uv_err_t err = uv_kill(pid, sig);

  if (err.code != UV_OK) {
    SetErrno(err);
    return scope.Close(Integer::New(-1, node_isolate));
  }

  return Undefined(node_isolate);
}

// used in Hrtime() below
#define NANOS_PER_SEC 1000000000

// Hrtime exposes libuv's uv_hrtime() high-resolution timer.
// The value returned by uv_hrtime() is a 64-bit int representing nanoseconds,
// so this function instead returns an Array with 2 entries representing seconds
// and nanoseconds, to avoid any integer overflow possibility.
// Pass in an Array from a previous hrtime() call to instead get a time diff.
Handle<Value> Hrtime(const v8::Arguments& args) {
  HandleScope scope(node_isolate);

  uint64_t t = uv_hrtime();

  if (args.Length() > 0) {
    // return a time diff tuple
    if (!args[0]->IsArray()) {
      Local<Value> exception = Exception::TypeError(
          String::New("process.hrtime() only accepts an Array tuple."));
      return ThrowException(exception);
    }
    Local<Array> inArray = Local<Array>::Cast(args[0]);
    uint64_t seconds = inArray->Get(0)->Uint32Value();
    uint64_t nanos = inArray->Get(1)->Uint32Value();
    t -= (seconds * NANOS_PER_SEC) + nanos;
  }

  Local<Array> tuple = Array::New(2);
  tuple->Set(0, Integer::NewFromUnsigned(t / NANOS_PER_SEC, node_isolate));
  tuple->Set(1, Integer::NewFromUnsigned(t % NANOS_PER_SEC, node_isolate));

  return scope.Close(tuple);
}


typedef void (UV_DYNAMIC* extInit)(Handle<Object> exports);

// DLOpen is process.dlopen(module, filename).
// Used to load 'module.node' dynamically shared objects.
Handle<Value> DLOpen(const v8::Arguments& args) {
  HandleScope scope(node_isolate);
  char symbol[1024], *base, *pos;
  uv_lib_t lib;
  int r;

  if (args.Length() < 2) {
    Local<Value> exception = Exception::Error(
        String::New("process.dlopen takes exactly 2 arguments."));
    return ThrowException(exception);
  }

  Local<Object> module = args[0]->ToObject(); // Cast
  String::Utf8Value filename(args[1]); // Cast

  if (exports_symbol.IsEmpty()) {
    exports_symbol = NODE_PSYMBOL("exports");
  }
  Local<Object> exports = module->Get(exports_symbol)->ToObject();

  if (uv_dlopen(*filename, &lib)) {
    Local<String> errmsg = String::New(uv_dlerror(&lib));
#ifdef _WIN32
    // Windows needs to add the filename into the error message
    errmsg = String::Concat(errmsg, args[1]->ToString());
#endif
    return ThrowException(Exception::Error(errmsg));
  }

  String::Utf8Value path(args[1]);
  base = *path;

  /* Find the shared library filename within the full path. */
#ifdef __POSIX__
  pos = strrchr(base, '/');
  if (pos != NULL) {
    base = pos + 1;
  }
#else // Windows
  for (;;) {
    pos = strpbrk(base, "\\/:");
    if (pos == NULL) {
      break;
    }
    base = pos + 1;
  }
#endif

  /* Strip the .node extension. */
  pos = strrchr(base, '.');
  if (pos != NULL) {
    *pos = '\0';
  }

  /* Add the `_module` suffix to the extension name. */
  r = snprintf(symbol, sizeof symbol, "%s_module", base);
  if (r <= 0 || static_cast<size_t>(r) >= sizeof symbol) {
    Local<Value> exception =
        Exception::Error(String::New("Out of memory."));
    return ThrowException(exception);
  }

  /* Replace dashes with underscores. When loading foo-bar.node,
   * look for foo_bar_module, not foo-bar_module.
   */
  for (pos = symbol; *pos != '\0'; ++pos) {
    if (*pos == '-') *pos = '_';
  }

  node_module_struct *mod;
  if (uv_dlsym(&lib, symbol, reinterpret_cast<void**>(&mod))) {
    char errmsg[1024];
    snprintf(errmsg, sizeof(errmsg), "Symbol %s not found.", symbol);
    return ThrowError(errmsg);
  }

  if (mod->version != NODE_MODULE_VERSION) {
    char errmsg[1024];
    snprintf(errmsg,
             sizeof(errmsg),
             "Module version mismatch. Expected %d, got %d.",
             NODE_MODULE_VERSION, mod->version);
    return ThrowError(errmsg);
  }

  // Execute the C++ module
  mod->register_func(exports, module);

  // Tell coverity that 'handle' should not be freed when we return.
  // coverity[leaked_storage]
  return Undefined(node_isolate);
}


static void OnFatalError(const char* location, const char* message) {
  if (location) {
    fprintf(stderr, "FATAL ERROR: %s %s\n", location, message);
  } else {
    fprintf(stderr, "FATAL ERROR: %s\n", message);
  }
  exit(5);
}


NO_RETURN void FatalError(const char* location, const char* message) {
  OnFatalError(location, message);
  // to supress compiler warning
  abort();
}


void FatalException(Handle<Value> error, Handle<Message> message) {
  HandleScope scope(node_isolate);

  if (fatal_exception_symbol.IsEmpty())
    fatal_exception_symbol = NODE_PSYMBOL("_fatalException");

  Local<Value> fatal_v = process->Get(fatal_exception_symbol);

  if (!fatal_v->IsFunction()) {
    // failed before the process._fatalException function was added!
    // this is probably pretty bad.  Nothing to do but report and exit.
    ReportException(error, message);
    exit(6);
  }

  Local<Function> fatal_f = Local<Function>::Cast(fatal_v);

  TryCatch fatal_try_catch;

  // Do not call FatalException when _fatalException handler throws
  fatal_try_catch.SetVerbose(false);

  // this will return true if the JS layer handled it, false otherwise
  Local<Value> caught = fatal_f->Call(process, 1, &error);

  if (fatal_try_catch.HasCaught()) {
    // the fatal exception function threw, so we must exit
    ReportException(fatal_try_catch);
    exit(7);
  }

  if (false == caught->BooleanValue()) {
    ReportException(error, message);
    exit(8);
  }
}


void FatalException(TryCatch& try_catch) {
  HandleScope scope(node_isolate);
  // TODO do not call FatalException if try_catch is verbose
  // (requires V8 API to expose getter for try_catch.is_verbose_)
  FatalException(try_catch.Exception(), try_catch.Message());
}


void OnMessage(Handle<Message> message, Handle<Value> error) {
  // The current version of V8 sends messages for errors only
  // (thus `error` is always set).
  FatalException(error, message);
}


Persistent<Object> binding_cache;
Persistent<Array> module_load_list;

static Handle<Value> Binding(const Arguments& args) {
  HandleScope scope(node_isolate);

  Local<String> module = args[0]->ToString();
  String::Utf8Value module_v(module);
  node_module_struct* modp;

  if (binding_cache.IsEmpty()) {
    binding_cache = Persistent<Object>::New(node_isolate, Object::New());
  }

  Local<Object> exports;

  if (binding_cache->Has(module)) {
    exports = binding_cache->Get(module)->ToObject();
    return scope.Close(exports);
  }

  // Append a string to process.moduleLoadList
  char buf[1024];
  snprintf(buf, 1024, "Binding %s", *module_v);
  uint32_t l = module_load_list->Length();
  module_load_list->Set(l, String::New(buf));

  if ((modp = get_builtin_module(*module_v)) != NULL) {
    exports = Object::New();
    // Internal bindings don't have a "module" object,
    // only exports.
    modp->register_func(exports, Undefined(node_isolate));
    binding_cache->Set(module, exports);

  } else if (!strcmp(*module_v, "constants")) {
    exports = Object::New();
    DefineConstants(exports);
    binding_cache->Set(module, exports);

  } else if (!strcmp(*module_v, "natives")) {
    exports = Object::New();
    DefineJavaScript(exports);
    binding_cache->Set(module, exports);

  } else {

    return ThrowException(Exception::Error(String::New("No such module")));
  }

  return scope.Close(exports);
}


static Handle<Value> ProcessTitleGetter(Local<String> property,
                                        const AccessorInfo& info) {
  HandleScope scope(node_isolate);
  char buffer[512];
  uv_get_process_title(buffer, sizeof(buffer));
  return scope.Close(String::New(buffer));
}


static void ProcessTitleSetter(Local<String> property,
                               Local<Value> value,
                               const AccessorInfo& info) {
  HandleScope scope(node_isolate);
  String::Utf8Value title(value);
  // TODO: protect with a lock
  uv_set_process_title(*title);
}


static Handle<Value> EnvGetter(Local<String> property,
                               const AccessorInfo& info) {
  HandleScope scope(node_isolate);
#ifdef __POSIX__
  String::Utf8Value key(property);
  const char* val = getenv(*key);
  if (val) {
    return scope.Close(String::New(val));
  }
#else  // _WIN32
  String::Value key(property);
  WCHAR buffer[32767]; // The maximum size allowed for environment variables.
  DWORD result = GetEnvironmentVariableW(reinterpret_cast<WCHAR*>(*key),
                                         buffer,
                                         ARRAY_SIZE(buffer));
  // If result >= sizeof buffer the buffer was too small. That should never
  // happen. If result == 0 and result != ERROR_SUCCESS the variable was not
  // not found.
  if ((result > 0 || GetLastError() == ERROR_SUCCESS) &&
      result < ARRAY_SIZE(buffer)) {
    return scope.Close(String::New(reinterpret_cast<uint16_t*>(buffer), result));
  }
#endif
  // Not found.  Fetch from prototype.
  return scope.Close(info.Data().As<Object>()->Get(property));
}


static Handle<Value> EnvSetter(Local<String> property,
                               Local<Value> value,
                               const AccessorInfo& info) {
  HandleScope scope(node_isolate);
#ifdef __POSIX__
  String::Utf8Value key(property);
  String::Utf8Value val(value);
  setenv(*key, *val, 1);
#else  // _WIN32
  String::Value key(property);
  String::Value val(value);
  WCHAR* key_ptr = reinterpret_cast<WCHAR*>(*key);
  // Environment variables that start with '=' are read-only.
  if (key_ptr[0] != L'=') {
    SetEnvironmentVariableW(key_ptr, reinterpret_cast<WCHAR*>(*val));
  }
#endif
  // Whether it worked or not, always return rval.
  return scope.Close(value);
}


static Handle<Integer> EnvQuery(Local<String> property,
                                const AccessorInfo& info) {
  HandleScope scope(node_isolate);
#ifdef __POSIX__
  String::Utf8Value key(property);
  if (getenv(*key)) {
    return scope.Close(Integer::New(0, node_isolate));
  }
#else  // _WIN32
  String::Value key(property);
  WCHAR* key_ptr = reinterpret_cast<WCHAR*>(*key);
  if (GetEnvironmentVariableW(key_ptr, NULL, 0) > 0 ||
      GetLastError() == ERROR_SUCCESS) {
    if (key_ptr[0] == L'=') {
      // Environment variables that start with '=' are hidden and read-only.
      return scope.Close(Integer::New(v8::ReadOnly ||
                                      v8::DontDelete ||
                                      v8::DontEnum,
                                      node_isolate));
    } else {
      return scope.Close(Integer::New(0, node_isolate));
    }
  }
#endif
  // Not found
  return scope.Close(Handle<Integer>());
}


static Handle<Boolean> EnvDeleter(Local<String> property,
                                  const AccessorInfo& info) {
  HandleScope scope(node_isolate);
#ifdef __POSIX__
  String::Utf8Value key(property);
  if (!getenv(*key)) return False(node_isolate);
  unsetenv(*key); // can't check return value, it's void on some platforms
  return True(node_isolate);
#else
  String::Value key(property);
  WCHAR* key_ptr = reinterpret_cast<WCHAR*>(*key);
  if (key_ptr[0] == L'=' || !SetEnvironmentVariableW(key_ptr, NULL)) {
    // Deletion failed. Return true if the key wasn't there in the first place,
    // false if it is still there.
    bool rv = GetEnvironmentVariableW(key_ptr, NULL, NULL) == 0 &&
              GetLastError() != ERROR_SUCCESS;
    return scope.Close(Boolean::New(rv));
  }
  return True(node_isolate);
#endif
}


static Handle<Array> EnvEnumerator(const AccessorInfo& info) {
  HandleScope scope(node_isolate);
#ifdef __POSIX__
  int size = 0;
  while (environ[size]) size++;

  Local<Array> env = Array::New(size);

  for (int i = 0; i < size; ++i) {
    const char* var = environ[i];
    const char* s = strchr(var, '=');
    const int length = s ? s - var : strlen(var);
    env->Set(i, String::New(var, length));
  }
#else  // _WIN32
  WCHAR* environment = GetEnvironmentStringsW();
  if (environment == NULL) {
    // This should not happen.
    return scope.Close(Handle<Array>());
  }
  Local<Array> env = Array::New();
  WCHAR* p = environment;
  int i = 0;
  while (*p != NULL) {
    WCHAR *s;
    if (*p == L'=') {
      // If the key starts with '=' it is a hidden environment variable.
      p += wcslen(p) + 1;
      continue;
    } else {
      s = wcschr(p, L'=');
    }
    if (!s) {
      s = p + wcslen(p);
    }
    env->Set(i++, String::New(reinterpret_cast<uint16_t*>(p), s - p));
    p = s + wcslen(s) + 1;
  }
  FreeEnvironmentStringsW(environment);
#endif
  return scope.Close(env);
}


static Handle<Object> GetFeatures() {
  HandleScope scope(node_isolate);

  Local<Object> obj = Object::New();
  obj->Set(String::NewSymbol("debug"),
#if defined(DEBUG) && DEBUG
    True(node_isolate)
#else
    False(node_isolate)
#endif
  );

  obj->Set(String::NewSymbol("uv"), True(node_isolate));
  obj->Set(String::NewSymbol("ipv6"), True(node_isolate)); // TODO ping libuv
  obj->Set(String::NewSymbol("tls_npn"), Boolean::New(use_npn));
  obj->Set(String::NewSymbol("tls_sni"), Boolean::New(use_sni));
  obj->Set(String::NewSymbol("tls"),
      Boolean::New(get_builtin_module("crypto") != NULL));

  return scope.Close(obj);
}


static Handle<Value> DebugPortGetter(Local<String> property,
                                     const AccessorInfo& info) {
  HandleScope scope(node_isolate);
  return scope.Close(Integer::NewFromUnsigned(debug_port, node_isolate));
}


static void DebugPortSetter(Local<String> property,
                            Local<Value> value,
                            const AccessorInfo& info) {
  HandleScope scope(node_isolate);
  debug_port = value->NumberValue();
}


static Handle<Value> DebugProcess(const Arguments& args);
static Handle<Value> DebugPause(const Arguments& args);
static Handle<Value> DebugEnd(const Arguments& args);


Handle<Value> NeedImmediateCallbackGetter(Local<String> property,
                                          const AccessorInfo& info) {
  return Boolean::New(need_immediate_cb);
}


static void NeedImmediateCallbackSetter(Local<String> property,
                                        Local<Value> value,
                                        const AccessorInfo& info) {
  HandleScope scope(node_isolate);

  bool bool_value = value->BooleanValue();

  if (need_immediate_cb == bool_value) return;

  need_immediate_cb = bool_value;

  if (need_immediate_cb) {
    uv_check_start(&check_immediate_watcher, node::CheckImmediate);
    // idle handle is needed only to maintain event loop
    uv_idle_start(&idle_immediate_dummy, node::IdleImmediateDummy);
  } else {
    uv_check_stop(&check_immediate_watcher);
    uv_idle_stop(&idle_immediate_dummy);
  }
}


Handle<Object> SetupProcessObject(int argc, char *argv[]) {
  HandleScope scope(node_isolate);

  int i, j;

  Local<FunctionTemplate> process_template = FunctionTemplate::New();

  process_template->SetClassName(String::NewSymbol("process"));

  process = Persistent<Object>::New(node_isolate,
                                process_template->GetFunction()->NewInstance());

  process->SetAccessor(String::New("title"),
                       ProcessTitleGetter,
                       ProcessTitleSetter);

  // process.version
  process->Set(String::NewSymbol("version"), String::New(NODE_VERSION));

  // process.moduleLoadList
  module_load_list = Persistent<Array>::New(node_isolate, Array::New());
  process->Set(String::NewSymbol("moduleLoadList"), module_load_list);

  // process.versions
  Local<Object> versions = Object::New();
  process->Set(String::NewSymbol("versions"), versions);
  versions->Set(String::NewSymbol("http_parser"), String::New(
               NODE_STRINGIFY(HTTP_PARSER_VERSION_MAJOR) "."
               NODE_STRINGIFY(HTTP_PARSER_VERSION_MINOR)));
  // +1 to get rid of the leading 'v'
  versions->Set(String::NewSymbol("node"), String::New(NODE_VERSION+1));
  versions->Set(String::NewSymbol("v8"), String::New(V8::GetVersion()));
  versions->Set(String::NewSymbol("ares"), String::New(ARES_VERSION_STR));
  versions->Set(String::NewSymbol("uv"), String::New(uv_version_string()));
  versions->Set(String::NewSymbol("zlib"), String::New(ZLIB_VERSION));
  versions->Set(String::NewSymbol("modules"),
                String::New(NODE_STRINGIFY(NODE_MODULE_VERSION)));
#if HAVE_OPENSSL
  // Stupid code to slice out the version string.
  int c, l = strlen(OPENSSL_VERSION_TEXT);
  for (i = j = 0; i < l; i++) {
    c = OPENSSL_VERSION_TEXT[i];
    if ('0' <= c && c <= '9') {
      for (j = i + 1; j < l; j++) {
        c = OPENSSL_VERSION_TEXT[j];
        if (c == ' ') break;
      }
      break;
    }
  }
  versions->Set(String::NewSymbol("openssl"),
                String::New(&OPENSSL_VERSION_TEXT[i], j - i));
#endif



  // process.arch
  process->Set(String::NewSymbol("arch"), String::New(ARCH));

  // process.platform
  process->Set(String::NewSymbol("platform"), String::New(PLATFORM));

  // process.argv
  Local<Array> arguments = Array::New(argc - option_end_index + 1);
  arguments->Set(Integer::New(0, node_isolate), String::New(argv[0]));
  for (j = 1, i = option_end_index; i < argc; j++, i++) {
    Local<String> arg = String::New(argv[i]);
    arguments->Set(Integer::New(j, node_isolate), arg);
  }
  // assign it
  process->Set(String::NewSymbol("argv"), arguments);

  // process.execArgv
  Local<Array> execArgv = Array::New(option_end_index - 1);
  for (j = 1, i = 0; j < option_end_index; j++, i++) {
    execArgv->Set(Integer::New(i, node_isolate), String::New(argv[j]));
  }
  // assign it
  process->Set(String::NewSymbol("execArgv"), execArgv);


  // create process.env
  Local<ObjectTemplate> envTemplate = ObjectTemplate::New();
  envTemplate->SetNamedPropertyHandler(EnvGetter,
                                       EnvSetter,
                                       EnvQuery,
                                       EnvDeleter,
                                       EnvEnumerator,
                                       Object::New());
  Local<Object> env = envTemplate->NewInstance();
  process->Set(String::NewSymbol("env"), env);

  process->Set(String::NewSymbol("pid"), Integer::New(getpid(), node_isolate));
  process->Set(String::NewSymbol("features"), GetFeatures());
  process->SetAccessor(String::New("_needImmediateCallback"),
                       NeedImmediateCallbackGetter,
                       NeedImmediateCallbackSetter);

  // -e, --eval
  if (eval_string) {
    process->Set(String::NewSymbol("_eval"), String::New(eval_string));
  }

  // -p, --print
  if (print_eval) {
    process->Set(String::NewSymbol("_print_eval"), True(node_isolate));
  }

  // -i, --interactive
  if (force_repl) {
    process->Set(String::NewSymbol("_forceRepl"), True(node_isolate));
  }

  // --no-deprecation
  if (no_deprecation) {
    process->Set(String::NewSymbol("noDeprecation"), True(node_isolate));
  }

  // --throw-deprecation
  if (throw_deprecation) {
    process->Set(String::NewSymbol("throwDeprecation"), True(node_isolate));
  }

  // --trace-deprecation
  if (trace_deprecation) {
    process->Set(String::NewSymbol("traceDeprecation"), True(node_isolate));
  }

  size_t size = 2*PATH_MAX;
  char* execPath = new char[size];
  if (uv_exepath(execPath, &size) != 0) {
    // as a last ditch effort, fallback on argv[0] ?
    process->Set(String::NewSymbol("execPath"), String::New(argv[0]));
  } else {
    process->Set(String::NewSymbol("execPath"), String::New(execPath, size));
  }
  delete [] execPath;

  process->SetAccessor(String::New("debugPort"),
                       DebugPortGetter,
                       DebugPortSetter);


  // define various internal methods
  NODE_SET_METHOD(process, "_getActiveRequests", GetActiveRequests);
  NODE_SET_METHOD(process, "_getActiveHandles", GetActiveHandles);
  NODE_SET_METHOD(process, "reallyExit", Exit);
  NODE_SET_METHOD(process, "abort", Abort);
  NODE_SET_METHOD(process, "chdir", Chdir);
  NODE_SET_METHOD(process, "cwd", Cwd);

  NODE_SET_METHOD(process, "umask", Umask);

#if defined(__POSIX__) && !defined(__ANDROID__)
  NODE_SET_METHOD(process, "getuid", GetUid);
  NODE_SET_METHOD(process, "setuid", SetUid);

  NODE_SET_METHOD(process, "setgid", SetGid);
  NODE_SET_METHOD(process, "getgid", GetGid);

  NODE_SET_METHOD(process, "getgroups", GetGroups);
  NODE_SET_METHOD(process, "setgroups", SetGroups);
  NODE_SET_METHOD(process, "initgroups", InitGroups);
#endif // __POSIX__ && !defined(__ANDROID__)

  NODE_SET_METHOD(process, "_kill", Kill);

  NODE_SET_METHOD(process, "_debugProcess", DebugProcess);
  NODE_SET_METHOD(process, "_debugPause", DebugPause);
  NODE_SET_METHOD(process, "_debugEnd", DebugEnd);

  NODE_SET_METHOD(process, "hrtime", Hrtime);

  NODE_SET_METHOD(process, "dlopen", DLOpen);

  NODE_SET_METHOD(process, "uptime", Uptime);
  NODE_SET_METHOD(process, "memoryUsage", MemoryUsage);

  NODE_SET_METHOD(process, "binding", Binding);

  NODE_SET_METHOD(process, "_setupDomainUse", SetupDomainUse);

  // values use to cross communicate with processNextTick
  Local<Object> info_box = Object::New();
  info_box->SetIndexedPropertiesToExternalArrayData(&tick_infobox,
                                                    kExternalUnsignedIntArray,
                                                    2);
  process->Set(String::NewSymbol("_tickInfoBox"), info_box);

  // pre-set _events object for faster emit checks
  process->Set(String::NewSymbol("_events"), Object::New());

  return process;
}


static void AtExit() {
  uv_tty_reset_mode();
}


static void SignalExit(int signal) {
  uv_tty_reset_mode();
  _exit(128 + signal);
}


void Load(Handle<Object> process_l) {
  process_symbol = NODE_PSYMBOL("process");
  domain_symbol = NODE_PSYMBOL("domain");

  // Compile, execute the src/node.js file. (Which was included as static C
  // string in node_natives.h. 'natve_node' is the string containing that
  // source code.)

  // The node.js file returns a function 'f'
  atexit(AtExit);

  TryCatch try_catch;

  // Disable verbose mode to stop FatalException() handler from trying
  // to handle the exception. Errors this early in the start-up phase
  // are not safe to ignore.
  try_catch.SetVerbose(false);

  Local<Value> f_value = ExecuteString(MainSource(),
                                       IMMUTABLE_STRING("node.js"));
  if (try_catch.HasCaught())  {
    ReportException(try_catch);
    exit(10);
  }
  assert(f_value->IsFunction());
  Local<Function> f = Local<Function>::Cast(f_value);

  // Now we call 'f' with the 'process' variable that we've built up with
  // all our bindings. Inside node.js we'll take care of assigning things to
  // their places.

  // We start the process this way in order to be more modular. Developers
  // who do not like how 'src/node.js' setups the module system but do like
  // Node's I/O bindings may want to replace 'f' with their own function.

  // Add a reference to the global object
  Local<Object> global = v8::Context::GetCurrent()->Global();
  Local<Value> args[1] = { Local<Value>::New(node_isolate, process_l) };

#if defined HAVE_DTRACE || defined HAVE_ETW || defined HAVE_SYSTEMTAP
  InitDTrace(global);
#endif

#if defined HAVE_PERFCTR
  InitPerfCounters(global);
#endif

  // Enable handling of uncaught exceptions
  // (FatalException(), break on uncaught exception in debugger)
  //
  // This is not strictly necessary since it's almost impossible
  // to attach the debugger fast enought to break on exception
  // thrown during process startup.
  try_catch.SetVerbose(true);

  f->Call(global, 1, args);
}

static void PrintHelp();

static void ParseDebugOpt(const char* arg) {
  const char *p = 0;

  if (strstr(arg, "--debug-port=") == arg) {
    p = 1 + strchr(arg, '=');
    debug_port = atoi(p);
  } else {
    use_debug_agent = true;
    if (!strcmp (arg, "--debug-brk")) {
      debug_wait_connect = true;
      return;
    } else if (!strcmp(arg, "--debug")) {
      return;
    } else if (strstr(arg, "--debug-brk=") == arg) {
      debug_wait_connect = true;
      p = 1 + strchr(arg, '=');
      debug_port = atoi(p);
    } else if (strstr(arg, "--debug=") == arg) {
      p = 1 + strchr(arg, '=');
      debug_port = atoi(p);
    }
  }
  if (p && debug_port > 1024 && debug_port <  65536)
      return;

  fprintf(stderr, "Bad debug option.\n");
  if (p) fprintf(stderr, "Debug port must be in range 1025 to 65535.\n");

  PrintHelp();
  exit(12);
}

static void PrintHelp() {
  printf("Usage: node [options] [ -e script | script.js ] [arguments] \n"
         "       node debug script.js [arguments] \n"
         "\n"
         "Options:\n"
         "  -v, --version        print node's version\n"
         "  -e, --eval script    evaluate script\n"
         "  -p, --print          evaluate script and print result\n"
         "  -i, --interactive    always enter the REPL even if stdin\n"
         "                       does not appear to be a terminal\n"
         "  --no-deprecation     silence deprecation warnings\n"
         "  --trace-deprecation  show stack traces on deprecations\n"
         "  --v8-options         print v8 command line options\n"
         "  --max-stack-size=val set max v8 stack size (bytes)\n"
         "\n"
         "Environment variables:\n"
#ifdef _WIN32
         "NODE_PATH              ';'-separated list of directories\n"
#else
         "NODE_PATH              ':'-separated list of directories\n"
#endif
         "                       prefixed to the module search path.\n"
         "NODE_MODULE_CONTEXTS   Set to 1 to load modules in their own\n"
         "                       global contexts.\n"
         "NODE_DISABLE_COLORS    Set to 1 to disable colors in the REPL\n"
         "\n"
         "Documentation can be found at http://nodejs.org/\n");
}


// Parse node command line arguments.
static void ParseArgs(int argc, char **argv) {
  int i;

  // TODO use parse opts
  for (i = 1; i < argc; i++) {
    const char *arg = argv[i];
    if (strstr(arg, "--debug") == arg) {
      ParseDebugOpt(arg);
      argv[i] = const_cast<char*>("");
    } else if (strcmp(arg, "--version") == 0 || strcmp(arg, "-v") == 0) {
      printf("%s\n", NODE_VERSION);
      exit(0);
    } else if (strstr(arg, "--max-stack-size=") == arg) {
      const char *p = 0;
      p = 1 + strchr(arg, '=');
      max_stack_size = atoi(p);
      argv[i] = const_cast<char*>("");
    } else if (strcmp(arg, "--help") == 0 || strcmp(arg, "-h") == 0) {
      PrintHelp();
      exit(0);
    } else if (strcmp(arg, "--eval") == 0   ||
               strcmp(arg, "-e") == 0       ||
               strcmp(arg, "--print") == 0  ||
               strcmp(arg, "-pe") == 0      ||
               strcmp(arg, "-p") == 0) {
      bool is_eval = strchr(arg, 'e') != NULL;
      bool is_print = strchr(arg, 'p') != NULL;

      // argument to -p and --print is optional
      if (is_eval == true && i + 1 >= argc) {
        fprintf(stderr, "Error: %s requires an argument\n", arg);
        exit(13);
      }

      print_eval = print_eval || is_print;
      argv[i] = const_cast<char*>("");

      // --eval, -e and -pe always require an argument
      if (is_eval == true) {
        eval_string = argv[++i];
        continue;
      }

      // next arg is the expression to evaluate unless it starts with:
      //  - a dash, then it's another switch
      //  - "\\-", then it's an escaped expression, drop the backslash
      if (argv[i + 1] == NULL) continue;
      if (argv[i + 1][0] == '-') continue;
      eval_string = argv[++i];
      if (strncmp(eval_string, "\\-", 2) == 0) ++eval_string;
    } else if (strcmp(arg, "--interactive") == 0 || strcmp(arg, "-i") == 0) {
      force_repl = true;
      argv[i] = const_cast<char*>("");
    } else if (strcmp(arg, "--v8-options") == 0) {
      argv[i] = const_cast<char*>("--help");
    } else if (strcmp(arg, "--no-deprecation") == 0) {
      argv[i] = const_cast<char*>("");
      no_deprecation = true;
    } else if (strcmp(arg, "--trace-deprecation") == 0) {
      argv[i] = const_cast<char*>("");
      trace_deprecation = true;
    } else if (strcmp(arg, "--throw-deprecation") == 0) {
      argv[i] = const_cast<char*>("");
      throw_deprecation = true;
    } else if (argv[i][0] != '-') {
      break;
    }
  }

  option_end_index = i;
}


// Called from the main thread.
static void DispatchDebugMessagesAsyncCallback(uv_async_t* handle, int status) {
  v8::Debug::ProcessDebugMessages();
}


// Called from V8 Debug Agent TCP thread.
static void DispatchMessagesDebugAgentCallback() {
  uv_async_send(&dispatch_debug_messages_async);
}


// Called from the main thread
static void EmitDebugEnabledAsyncCallback(uv_async_t* handle, int status) {
  HandleScope handle_scope(node_isolate);
  Local<Object> obj = Object::New();
  obj->Set(String::New("cmd"), String::New("NODE_DEBUG_ENABLED"));
  Local<Value> args[] = { String::New("internalMessage"), obj };
  MakeCallback(process, "emit", ARRAY_SIZE(args), args);
}


// Called from the signal watcher callback
static void EmitDebugEnabled() {
  uv_async_send(&emit_debug_enabled_async);
}


static void EnableDebug(bool wait_connect) {
  // If we're called from another thread, make sure to enter the right
  // v8 isolate.
  node_isolate->Enter();

  v8::Debug::SetDebugMessageDispatchHandler(DispatchMessagesDebugAgentCallback,
                                            false);

  // Start the debug thread and it's associated TCP server on port 5858.
  bool r = v8::Debug::EnableAgent("node " NODE_VERSION,
                                  debug_port,
                                  wait_connect);

  // Crappy check that everything went well. FIXME
  assert(r);

  // Print out some information.
  fprintf(stderr, "debugger listening on port %d\n", debug_port);
  fflush(stderr);

  debugger_running = true;

  // Do not emit NODE_DEBUG_ENABLED when debugger is enabled before starting
  // the main process (i.e. when called via `node --debug`)
  if (!process.IsEmpty())
    EmitDebugEnabled();

  node_isolate->Exit();
}


#ifdef __POSIX__
static void EnableDebugSignalHandler(uv_signal_t* handle, int) {
  // Break once process will return execution to v8
  v8::Debug::DebugBreak(node_isolate);

  if (!debugger_running) {
    fprintf(stderr, "Hit SIGUSR1 - starting debugger agent.\n");
    EnableDebug(false);
  }
}


static void RegisterSignalHandler(int signal, void (*handler)(int)) {
  struct sigaction sa;

  memset(&sa, 0, sizeof(sa));
  sa.sa_handler = handler;
  sigfillset(&sa.sa_mask);
  sigaction(signal, &sa, NULL);
}


Handle<Value> DebugProcess(const Arguments& args) {
  HandleScope scope(node_isolate);

  if (args.Length() != 1) {
    return ThrowException(Exception::Error(
        String::New("Invalid number of arguments.")));
  }

  pid_t pid;
  int r;

  pid = args[0]->IntegerValue();
  r = kill(pid, SIGUSR1);
  if (r != 0) {
    return ThrowException(ErrnoException(errno, "kill"));
  }

  return Undefined(node_isolate);
}
#endif // __POSIX__


#ifdef _WIN32
DWORD WINAPI EnableDebugThreadProc(void* arg) {
  // Break once process will return execution to v8
  if (!debugger_running) {
    for (int i = 0; i < 1; i++) {
      fprintf(stderr, "Starting debugger agent.\r\n");
      fflush(stderr);
      EnableDebug(false);
    }
  }

  v8::Debug::DebugBreak(node_isolate);

  return 0;
}


static int GetDebugSignalHandlerMappingName(DWORD pid, wchar_t* buf,
    size_t buf_len) {
  return _snwprintf(buf, buf_len, L"node-debug-handler-%u", pid);
}


static int RegisterDebugSignalHandler() {
  wchar_t mapping_name[32];
  HANDLE mapping_handle;
  DWORD pid;
  LPTHREAD_START_ROUTINE* handler;

  pid = GetCurrentProcessId();

  if (GetDebugSignalHandlerMappingName(pid,
                                       mapping_name,
                                       ARRAY_SIZE(mapping_name)) < 0) {
    return -1;
  }

  mapping_handle = CreateFileMappingW(INVALID_HANDLE_VALUE,
                                      NULL,
                                      PAGE_READWRITE,
                                      0,
                                      sizeof *handler,
                                      mapping_name);
  if (mapping_handle == NULL) {
    return -1;
  }

  handler = reinterpret_cast<LPTHREAD_START_ROUTINE*>(
      MapViewOfFile(mapping_handle,
                    FILE_MAP_ALL_ACCESS,
                    0,
                    0,
                    sizeof *handler));
  if (handler == NULL) {
    CloseHandle(mapping_handle);
    return -1;
  }

  *handler = EnableDebugThreadProc;

  UnmapViewOfFile((void*) handler);

  return 0;
}


static Handle<Value> DebugProcess(const Arguments& args) {
  HandleScope scope(node_isolate);
  Handle<Value> rv = Undefined(node_isolate);
  DWORD pid;
  HANDLE process = NULL;
  HANDLE thread = NULL;
  HANDLE mapping = NULL;
  wchar_t mapping_name[32];
  LPTHREAD_START_ROUTINE* handler = NULL;

  if (args.Length() != 1) {
    rv = ThrowException(Exception::Error(String::New("Invalid number of arguments.")));
    goto out;
  }

  pid = (DWORD) args[0]->IntegerValue();

  process = OpenProcess(PROCESS_CREATE_THREAD | PROCESS_QUERY_INFORMATION |
                            PROCESS_VM_OPERATION | PROCESS_VM_WRITE |
                            PROCESS_VM_READ,
                        FALSE,
                        pid);
  if (process == NULL) {
    rv = ThrowException(WinapiErrnoException(GetLastError(), "OpenProcess"));
    goto out;
  }

  if (GetDebugSignalHandlerMappingName(pid,
                                       mapping_name,
                                       ARRAY_SIZE(mapping_name)) < 0) {
    rv = ThrowException(ErrnoException(errno, "sprintf"));
    goto out;
  }

  mapping = OpenFileMappingW(FILE_MAP_READ, FALSE, mapping_name);
  if (mapping == NULL) {
    rv = ThrowException(WinapiErrnoException(GetLastError(),
                                             "OpenFileMappingW"));
    goto out;
  }

  handler = reinterpret_cast<LPTHREAD_START_ROUTINE*>(
      MapViewOfFile(mapping,
                    FILE_MAP_READ,
                    0,
                    0,
                    sizeof *handler));
  if (handler == NULL || *handler == NULL) {
    rv = ThrowException(WinapiErrnoException(GetLastError(), "MapViewOfFile"));
    goto out;
  }

  thread = CreateRemoteThread(process,
                              NULL,
                              0,
                              *handler,
                              NULL,
                              0,
                              NULL);
  if (thread == NULL) {
    rv = ThrowException(WinapiErrnoException(GetLastError(),
                                             "CreateRemoteThread"));
    goto out;
  }

  // Wait for the thread to terminate
  if (WaitForSingleObject(thread, INFINITE) != WAIT_OBJECT_0) {
    rv = ThrowException(WinapiErrnoException(GetLastError(),
                                             "WaitForSingleObject"));
    goto out;
  }

 out:
  if (process != NULL) {
   CloseHandle(process);
  }
  if (thread != NULL) {
    CloseHandle(thread);
  }
  if (handler != NULL) {
    UnmapViewOfFile(handler);
  }
  if (mapping != NULL) {
    CloseHandle(mapping);
  }

  return Undefined(node_isolate);
}
#endif // _WIN32


static Handle<Value> DebugPause(const Arguments& args) {
  v8::Debug::DebugBreak(node_isolate);
  return Undefined(node_isolate);
}


static Handle<Value> DebugEnd(const Arguments& args) {
  if (debugger_running) {
    v8::Debug::DisableAgent();
    debugger_running = false;
  }

  return Undefined(node_isolate);
}


char** Init(int argc, char *argv[]) {
  // Initialize prog_start_time to get relative uptime.
  uv_uptime(&prog_start_time);

  // Make inherited handles noninheritable.
  uv_disable_stdio_inheritance();

  // init async debug messages dispatching
  uv_async_init(uv_default_loop(),
                &dispatch_debug_messages_async,
                DispatchDebugMessagesAsyncCallback);
  uv_unref(reinterpret_cast<uv_handle_t*>(&dispatch_debug_messages_async));

  // init async NODE_DEBUG_ENABLED emitter
  uv_async_init(uv_default_loop(),
                &emit_debug_enabled_async,
                EmitDebugEnabledAsyncCallback);
  uv_unref(reinterpret_cast<uv_handle_t*>(&emit_debug_enabled_async));

  // Parse a few arguments which are specific to Node.
  node::ParseArgs(argc, argv);
  // Parse the rest of the args (up to the 'option_end_index' (where '--' was
  // in the command line))
  int v8argc = option_end_index;
  char **v8argv = argv;

  if (debug_wait_connect) {
    // v8argv is a copy of argv up to the script file argument +2 if --debug-brk
    // to expose the v8 debugger js object so that node.js can set
    // a breakpoint on the first line of the startup script
    v8argc += 2;
    v8argv = new char*[v8argc];
    memcpy(v8argv, argv, sizeof(*argv) * option_end_index);
    v8argv[option_end_index] = const_cast<char*>("--expose_debug_as");
    v8argv[option_end_index + 1] = const_cast<char*>("v8debug");
  }

  // For the normal stack which moves from high to low addresses when frames
  // are pushed, we can compute the limit as stack_size bytes below the
  // the address of a stack variable (e.g. &stack_var) as an approximation
  // of the start of the stack (we're assuming that we haven't pushed a lot
  // of frames yet).
  if (max_stack_size != 0) {
    uint32_t stack_var;
    ResourceConstraints constraints;

    uint32_t *stack_limit = &stack_var - (max_stack_size / sizeof(uint32_t));
    constraints.set_stack_limit(stack_limit);
    SetResourceConstraints(&constraints); // Must be done before V8::Initialize
  }
  V8::SetFlagsFromCommandLine(&v8argc, v8argv, false);

  // Fetch a reference to the main isolate, so we have a reference to it
  // even when we need it to access it from another (debugger) thread.
  node_isolate = Isolate::GetCurrent();

#ifdef __POSIX__
  // Ignore SIGPIPE
  RegisterSignalHandler(SIGPIPE, SIG_IGN);
  RegisterSignalHandler(SIGINT, SignalExit);
  RegisterSignalHandler(SIGTERM, SignalExit);
#endif // __POSIX__

  uv_idle_init(uv_default_loop(), &tick_spinner);

  uv_check_init(uv_default_loop(), &check_immediate_watcher);
  uv_unref(reinterpret_cast<uv_handle_t*>(&check_immediate_watcher));
  uv_idle_init(uv_default_loop(), &idle_immediate_dummy);

  V8::SetFatalErrorHandler(node::OnFatalError);
  V8::AddMessageListener(OnMessage);

  // If the --debug flag was specified then initialize the debug thread.
  if (use_debug_agent) {
    EnableDebug(debug_wait_connect);
  } else {
#ifdef _WIN32
    RegisterDebugSignalHandler();
#else // Posix
    static uv_signal_t signal_watcher;
    uv_signal_init(uv_default_loop(), &signal_watcher);
    uv_signal_start(&signal_watcher, EnableDebugSignalHandler, SIGUSR1);
    uv_unref(reinterpret_cast<uv_handle_t*>(&signal_watcher));
#endif // __POSIX__
  }

  return argv;
}


struct AtExitCallback {
  AtExitCallback* next_;
  void (*cb_)(void* arg);
  void* arg_;
};

static AtExitCallback* at_exit_functions_;


void RunAtExit() {
  AtExitCallback* p = at_exit_functions_;
  at_exit_functions_ = NULL;

  while (p) {
    AtExitCallback* q = p->next_;
    p->cb_(p->arg_);
    delete p;
    p = q;
  }
}


void AtExit(void (*cb)(void* arg), void* arg) {
  AtExitCallback* p = new AtExitCallback;
  p->cb_ = cb;
  p->arg_ = arg;
  p->next_ = at_exit_functions_;
  at_exit_functions_ = p;
}


void EmitExit(v8::Handle<v8::Object> process_l) {
  // process.emit('exit')
  process_l->Set(String::NewSymbol("_exiting"), True(node_isolate));
  Local<Value> args[] = { String::New("exit"), Integer::New(0, node_isolate) };
  MakeCallback(process, "emit", ARRAY_SIZE(args), args);
}

static char **copy_argv(int argc, char **argv) {
  size_t strlen_sum;
  char **argv_copy;
  char *argv_data;
  size_t len;
  int i;

  strlen_sum = 0;
  for(i = 0; i < argc; i++) {
    strlen_sum += strlen(argv[i]) + 1;
  }

  argv_copy = (char **) malloc(sizeof(char *) * (argc + 1) + strlen_sum);
  if (!argv_copy) {
    return NULL;
  }

  argv_data = (char *) argv_copy + sizeof(char *) * (argc + 1);

  for(i = 0; i < argc; i++) {
    argv_copy[i] = argv_data;
    len = strlen(argv[i]) + 1;
    memcpy(argv_data, argv[i], len);
    argv_data += len;
  }

  argv_copy[argc] = NULL;

  return argv_copy;
}

int Start(int argc, char *argv[]) {
  // Hack aroung with the argv pointer. Used for process.title = "blah".
  argv = uv_setup_args(argc, argv);

  // Logic to duplicate argv as Init() modifies arguments
  // that are passed into it.
  char **argv_copy = copy_argv(argc, argv);

  // This needs to run *before* V8::Initialize()
  // Use copy here as to not modify the original argv:
  Init(argc, argv_copy);

  V8::Initialize();
  {
    Locker locker(node_isolate);
    HandleScope handle_scope(node_isolate);

    // Create the one and only Context.
    Local<Context> context = Context::New(node_isolate);
    Context::Scope context_scope(context);

    // Use original argv, as we're just copying values out of it.
    Handle<Object> process_l = SetupProcessObject(argc, argv);
    v8_typed_array::AttachBindings(context->Global());

    // Create all the objects, load modules, do everything.
    // so your next reading stop should be node::Load()!
    Load(process_l);

    // All our arguments are loaded. We've evaluated all of the scripts. We
    // might even have created TCP servers. Now we enter the main eventloop. If
    // there are no watchers on the loop (except for the ones that were
    // uv_unref'd) then this function exits. As long as there are active
    // watchers, it blocks.
    uv_run(uv_default_loop(), UV_RUN_DEFAULT);

    EmitExit(process_l);
    RunAtExit();
  }

#ifndef NDEBUG
  // Clean up. Not strictly necessary.
  V8::Dispose();
#endif  // NDEBUG

  // Clean up the copy:
  free(argv_copy);

  return 0;
}


}  // namespace node<|MERGE_RESOLUTION|>--- conflicted
+++ resolved
@@ -883,14 +883,9 @@
   Local<Function> ndt = ndt_v.As<Function>();
   process->Set(String::New("_tickCallback"), tdc);
   process->Set(String::New("nextTick"), ndt);
-<<<<<<< HEAD
+  process_tickCallback.Dispose(node_isolate);  // May be set by MakeCallback().
   process_tickCallback = Persistent<Function>::New(node_isolate, tdc);
   return Undefined(node_isolate);
-=======
-  process_tickCallback.Dispose();  // Possibly already set by MakeCallback().
-  process_tickCallback = Persistent<Function>::New(tdc);
-  return Undefined();
->>>>>>> 806e3008
 }
 
 
