{
  'variables': {
    'visibility%': 'hidden',         # V8's visibility setting
<<<<<<< HEAD
    'target_arch%': 'ia32',          # set v8's target architecture
    'host_arch%': 'ia32',            # set v8's host architecture
    'want_separate_host_toolset': 0, # V8 should not build target and host
=======
>>>>>>> 2f759a70
    'library%': 'static_library',    # allow override to 'shared_library' for DLL/.so builds
    'component%': 'static_library',  # NB. these names match with what V8 expects
    'msvs_multi_core_compile': '0',  # we do enable multicore compiles, but not using the V8 way
  },

  'target_defaults': {
    'default_configuration': 'Debug',
    'configurations': {
      'Debug': {
        'defines': [ 'DEBUG', '_DEBUG' ],
        'cflags': [ '-g', '-O0' ],
        'conditions': [
          ['target_arch=="x64"', {
            'msvs_configuration_platform': 'x64',
          }],
        ],
        'msvs_settings': {
          'VCCLCompilerTool': {
            'target_conditions': [
              ['library=="static_library"', {
                'RuntimeLibrary': 1, # static debug
              }, {
                'RuntimeLibrary': 3, # DLL debug
              }],
            ],
            'Optimization': 0, # /Od, no optimization
            'MinimalRebuild': 'true',
            'OmitFramePointers': 'false',
            'BasicRuntimeChecks': 3, # /RTC1
          },
          'VCLinkerTool': {
            'LinkIncremental': 2, # enable incremental linking
          },
        },
      },
      'Release': {
        # 'defines': [ 'NDEBUG' ],
        'cflags': [ '-O3', '-fomit-frame-pointer', '-fdata-sections', '-ffunction-sections' ],
        'conditions': [
          ['target_arch=="x64"', {
            'msvs_configuration_platform': 'x64',
          }],
        ],
        'msvs_settings': {
          'VCCLCompilerTool': {
            'target_conditions': [
              ['library=="static_library"', {
                'RuntimeLibrary': 0, # static release
              }, {
                'RuntimeLibrary': 2, # debug release
              }],
            ],
            'Optimization': 3, # /Ox, full optimization
            'FavorSizeOrSpeed': 1, # /Ot, favour speed over size
            'InlineFunctionExpansion': 2, # /Ob2, inline anything eligible
            'WholeProgramOptimization': 'true', # /GL, whole program optimization, needed for LTCG
            'OmitFramePointers': 'true',
            'EnableFunctionLevelLinking': 'true',
            'EnableIntrinsicFunctions': 'true',
            'RuntimeTypeInfo': 'false',
            'ExceptionHandling': '0',
            'AdditionalOptions': [
              '/MP', # compile across multiple CPUs
            ],
          },
          'VCLibrarianTool': {
            'AdditionalOptions': [
              '/LTCG', # link time code generation
            ],
          },
          'VCLinkerTool': {
            'LinkTimeCodeGeneration': 1, # link-time code generation
            'OptimizeReferences': 2, # /OPT:REF
            'EnableCOMDATFolding': 2, # /OPT:ICF
            'LinkIncremental': 1, # disable incremental linking
          },
        },
      }
    },
    'msvs_settings': {
      'VCCLCompilerTool': {
        'StringPooling': 'true', # pool string literals
        'DebugInformationFormat': 3, # Generate a PDB
        'WarningLevel': 3,
        'BufferSecurityCheck': 'true',
        'ExceptionHandling': 1, # /EHsc
        'SuppressStartupBanner': 'true',
        'WarnAsError': 'false',
      },
      'VCLibrarianTool': {
      },
      'VCLinkerTool': {
        'conditions': [
          ['target_arch=="x64"', {
            'TargetMachine' : 17 # /MACHINE:X64
          }],
        ],
        'GenerateDebugInformation': 'true',
        'RandomizedBaseAddress': 2, # enable ASLR
        'DataExecutionPrevention': 2, # enable DEP
        'AllowIsolation': 'true',
        'SuppressStartupBanner': 'true',
        'target_conditions': [
          ['_type=="executable"', {
            'SubSystem': 1, # console executable
          }],
        ],
      },
    },
    'conditions': [
      ['OS == "win"', {
        'msvs_cygwin_shell': 0, # prevent actions from trying to use cygwin
        'defines': [
          'WIN32',
          # we don't really want VC++ warning us about
          # how dangerous C functions are...
          '_CRT_SECURE_NO_DEPRECATE',
          # ... or that C implementations shouldn't use
          # POSIX names
          '_CRT_NONSTDC_NO_DEPRECATE',
          'BUILDING_V8_SHARED=1',
          'BUILDING_UV_SHARED=1',
        ],
      }, {
        'defines': [
          '_LARGEFILE_SOURCE',
          '_FILE_OFFSET_BITS=64',
        ],
      }],
      [ 'OS=="linux" or OS=="freebsd" or OS=="openbsd" or OS=="solaris"', {
        'cflags': [ '-Wall', '-pthread', ],
        'cflags_cc': [ '-fno-rtti', '-fno-exceptions' ],
        'ldflags': [ '-pthread', ],
        'conditions': [
          [ 'target_arch=="ia32"', {
            'cflags': [ '-m32' ],
            'ldflags': [ '-m32' ],
          }],
          [ 'OS=="linux"', {
            'cflags': [ '-ansi' ],
            'ldflags': [ '-rdynamic' ],
          }],
        ],
      }],
      ['OS=="mac"', {
        'xcode_settings': {
          'ALWAYS_SEARCH_USER_PATHS': 'NO',
          'GCC_CW_ASM_SYNTAX': 'NO',                # No -fasm-blocks
          'GCC_DYNAMIC_NO_PIC': 'NO',               # No -mdynamic-no-pic
                                                    # (Equivalent to -fPIC)
          'GCC_ENABLE_CPP_EXCEPTIONS': 'NO',        # -fno-exceptions
          'GCC_ENABLE_CPP_RTTI': 'NO',              # -fno-rtti
          'GCC_ENABLE_PASCAL_STRINGS': 'NO',        # No -mpascal-strings
          'GCC_THREADSAFE_STATICS': 'NO',           # -fno-threadsafe-statics
          'GCC_VERSION': '4.2',
          'GCC_WARN_ABOUT_MISSING_NEWLINE': 'YES',  # -Wnewline-eof
          'PREBINDING': 'NO',                       # No -Wl,-prebind
          'USE_HEADERMAP': 'NO',
          'OTHER_CFLAGS': [
            '-fno-strict-aliasing',
          ],
          'WARNING_CFLAGS': [
            '-Wall',
            '-Wendif-labels',
            '-W',
            '-Wno-unused-parameter',
          ],
        },
        'target_conditions': [
          ['_type!="static_library"', {
            'xcode_settings': {'OTHER_LDFLAGS': ['-Wl,-search_paths_first']},
          }],
        ],
      }],
    ],
  }
}<|MERGE_RESOLUTION|>--- conflicted
+++ resolved
@@ -1,12 +1,9 @@
 {
   'variables': {
     'visibility%': 'hidden',         # V8's visibility setting
-<<<<<<< HEAD
     'target_arch%': 'ia32',          # set v8's target architecture
     'host_arch%': 'ia32',            # set v8's host architecture
     'want_separate_host_toolset': 0, # V8 should not build target and host
-=======
->>>>>>> 2f759a70
     'library%': 'static_library',    # allow override to 'shared_library' for DLL/.so builds
     'component%': 'static_library',  # NB. these names match with what V8 expects
     'msvs_multi_core_compile': '0',  # we do enable multicore compiles, but not using the V8 way
