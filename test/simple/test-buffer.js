// Copyright Joyent, Inc. and other Node contributors.
//
// Permission is hereby granted, free of charge, to any person obtaining a
// copy of this software and associated documentation files (the
// "Software"), to deal in the Software without restriction, including
// without limitation the rights to use, copy, modify, merge, publish,
// distribute, sublicense, and/or sell copies of the Software, and to permit
// persons to whom the Software is furnished to do so, subject to the
// following conditions:
//
// The above copyright notice and this permission notice shall be included
// in all copies or substantial portions of the Software.
//
// THE SOFTWARE IS PROVIDED "AS IS", WITHOUT WARRANTY OF ANY KIND, EXPRESS
// OR IMPLIED, INCLUDING BUT NOT LIMITED TO THE WARRANTIES OF
// MERCHANTABILITY, FITNESS FOR A PARTICULAR PURPOSE AND NONINFRINGEMENT. IN
// NO EVENT SHALL THE AUTHORS OR COPYRIGHT HOLDERS BE LIABLE FOR ANY CLAIM,
// DAMAGES OR OTHER LIABILITY, WHETHER IN AN ACTION OF CONTRACT, TORT OR
// OTHERWISE, ARISING FROM, OUT OF OR IN CONNECTION WITH THE SOFTWARE OR THE
// USE OR OTHER DEALINGS IN THE SOFTWARE.

var common = require('../common');
var assert = require('assert');

var SlowBuffer = require('buffer').SlowBuffer;
var Buffer = require('buffer').Buffer;

// counter to ensure unique value is always copied
var cntr = 0;

// Regression test for segfault introduced in commit e501ce4.
['base64','binary','ucs2','utf8','ascii'].forEach(function(encoding) {
  var buf = new SlowBuffer(0);
  buf.write('', encoding);
});

var b = Buffer(1024); // safe constructor

console.log('b.length == %d', b.length);
assert.strictEqual(1024, b.length);

b[0] = -1;
assert.strictEqual(b[0], 255);

for (var i = 0; i < 1024; i++) {
  b[i] = i % 256;
}

for (var i = 0; i < 1024; i++) {
  assert.strictEqual(i % 256, b[i]);
}

var c = new Buffer(512);
console.log('c.length == %d', c.length);
assert.strictEqual(512, c.length);

// copy 512 bytes, from 0 to 512.
b.fill(++cntr);
c.fill(++cntr);
var copied = b.copy(c, 0, 0, 512);
console.log('copied %d bytes from b into c', copied);
assert.strictEqual(512, copied);
for (var i = 0; i < c.length; i++) {
  assert.strictEqual(b[i], c[i]);
}

// copy c into b, without specifying sourceEnd
b.fill(++cntr);
c.fill(++cntr);
var copied = c.copy(b, 0, 0);
console.log('copied %d bytes from c into b w/o sourceEnd', copied);
assert.strictEqual(c.length, copied);
for (var i = 0; i < c.length; i++) {
  assert.strictEqual(c[i], b[i]);
}

// copy c into b, without specifying sourceStart
b.fill(++cntr);
c.fill(++cntr);
var copied = c.copy(b, 0);
console.log('copied %d bytes from c into b w/o sourceStart', copied);
assert.strictEqual(c.length, copied);
for (var i = 0; i < c.length; i++) {
  assert.strictEqual(c[i], b[i]);
}

// copy longer buffer b to shorter c without targetStart
b.fill(++cntr);
c.fill(++cntr);
var copied = b.copy(c);
console.log('copied %d bytes from b into c w/o targetStart', copied);
assert.strictEqual(c.length, copied);
for (var i = 0; i < c.length; i++) {
  assert.strictEqual(b[i], c[i]);
}

// copy starting near end of b to c
b.fill(++cntr);
c.fill(++cntr);
var copied = b.copy(c, 0, b.length - Math.floor(c.length / 2));
console.log('copied %d bytes from end of b into beginning of c', copied);
assert.strictEqual(Math.floor(c.length / 2), copied);
for (var i = 0; i < Math.floor(c.length / 2); i++) {
  assert.strictEqual(b[b.length - Math.floor(c.length / 2) + i], c[i]);
}
for (var i = Math.floor(c.length /2) + 1; i < c.length; i++) {
  assert.strictEqual(c[c.length-1], c[i]);
}

// try to copy 513 bytes, and check we don't overrun c
b.fill(++cntr);
c.fill(++cntr);
var copied = b.copy(c, 0, 0, 513);
console.log('copied %d bytes from b trying to overrun c', copied);
assert.strictEqual(c.length, copied);
for (var i = 0; i < c.length; i++) {
  assert.strictEqual(b[i], c[i]);
}

// copy 768 bytes from b into b
b.fill(++cntr);
b.fill(++cntr, 256);
var copied = b.copy(b, 0, 256, 1024);
console.log('copied %d bytes from b into b', copied);
assert.strictEqual(768, copied);
for (var i = 0; i < b.length; i++) {
  assert.strictEqual(cntr, b[i]);
}

<<<<<<< HEAD
// copy from b to c with negative targetStart
b.fill(++cntr);
c.fill(++cntr);
var copied = b.copy(c, -1);
console.log('copied %d bytes from b into c w/ negative targetStart', copied);
assert.strictEqual(c.length, copied);
for (var i = 0; i < c.length; i++) {
  assert.strictEqual(b[i], c[i]);
=======
// copy from fast to slow buffer
var sb = new SlowBuffer(b.length);
var copied = b.copy(sb);
console.log('copied %d bytes from b into sb');
for (var i = 0; i < sb.length; i++) {
  assert.strictEqual(sb[i], b[i]);
}

var caught_error = null;

// try to copy from before the beginning of b
caught_error = null;
try {
  var copied = b.copy(c, 0, 100, 10);
} catch (err) {
  caught_error = err;
>>>>>>> 13897279
}

// copy from b to c with negative sourceStart
b.fill(++cntr);
c.fill(++cntr);
var copied = b.copy(c, 0, -1);
assert.strictEqual(c.length, copied);
console.log('copied %d bytes from b into c w/ negative sourceStart', copied);
for (var i = 0; i < c.length; i++) {
  assert.strictEqual(b[i], c[i]);
}

// check sourceEnd resets to targetEnd if former is greater than the latter
b.fill(++cntr);
c.fill(++cntr);
var copied = b.copy(c, 0, 0, 1025);
console.log('copied %d bytes from b into c', copied);
for (var i = 0; i < c.length; i++) {
  assert.strictEqual(b[i], c[i]);
}

// copy from fast buffer to slow buffer without parameters
var sb = new SlowBuffer(b.length);
sb.fill(++cntr, 0, sb.length);
b.fill(++cntr);
var copied = b.copy(sb);
console.log('copied %d bytes from fast buffer to slow buffer', copied);
for (var i = 0 ; i < b.length; i++) {
  assert.strictEqual(b[i], sb[i]);
}

// throw with negative sourceEnd
console.log('test copy at negative sourceEnd');
assert.throws(function() {
  b.copy(c, 0, 0, -1);
}, RangeError);

// throw when sourceStart is greater than sourceEnd
assert.throws(function() {
  b.copy(c, 0, 100, 10);
}, RangeError);

// throw attempting to copy after end of c
assert.throws(function() {
  b.copy(c, 512, 0, 10);
}, RangeError);

var caught_error;

// invalid encoding for Buffer.toString
caught_error = null;
try {
  var copied = b.toString('invalid');
} catch (err) {
  caught_error = err;
}
assert.strictEqual('Unknown encoding: invalid', caught_error.message);

// invalid encoding for Buffer.write
caught_error = null;
try {
  var copied = b.write('test string', 0, 5, 'invalid');
} catch (err) {
  caught_error = err;
}
assert.strictEqual('Unknown encoding: invalid', caught_error.message);

// try to create 0-length buffers
new Buffer('');
new Buffer('', 'ascii');
new Buffer('', 'binary');
new Buffer(0);

// try to write a 0-length string beyond the end of b
b.write('', 1024);
b.write('', 2048);

// try to copy 0 bytes worth of data into an empty buffer
b.copy(new Buffer(0), 0, 0, 0);

// try to copy 0 bytes past the end of the target buffer
b.copy(new Buffer(0), 1, 1, 1);
b.copy(new Buffer(1), 1, 1, 1);

// try to copy 0 bytes from past the end of the source buffer
b.copy(new Buffer(1), 0, 2048, 2048);

// try to toString() a 0-length slice of a buffer, both within and without the
// valid buffer range
assert.equal(new Buffer('abc').toString('ascii', 0, 0), '');
assert.equal(new Buffer('abc').toString('ascii', -100, -100), '');
assert.equal(new Buffer('abc').toString('ascii', 100, 100), '');

// try toString() with a object as a encoding
assert.equal(new Buffer('abc').toString({toString: function() {
  return 'ascii';
}}), 'abc');

// testing for smart defaults and ability to pass string values as offset
var writeTest = new Buffer('abcdes');
writeTest.write('n', 'ascii');
writeTest.write('o', 'ascii', '1');
writeTest.write('d', '2', 'ascii');
writeTest.write('e', 3, 'ascii');
writeTest.write('j', 'ascii', 4);
assert.equal(writeTest.toString(), 'nodejs');

var asciiString = 'hello world';
var offset = 100;
for (var j = 0; j < 500; j++) {

  for (var i = 0; i < asciiString.length; i++) {
    b[i] = asciiString.charCodeAt(i);
  }
  var asciiSlice = b.toString('ascii', 0, asciiString.length);
  assert.equal(asciiString, asciiSlice);

  var written = b.write(asciiString, offset, 'ascii');
  assert.equal(asciiString.length, written);
  var asciiSlice = b.toString('ascii', offset, offset + asciiString.length);
  assert.equal(asciiString, asciiSlice);

  var sliceA = b.slice(offset, offset + asciiString.length);
  var sliceB = b.slice(offset, offset + asciiString.length);
  for (var i = 0; i < asciiString.length; i++) {
    assert.equal(sliceA[i], sliceB[i]);
  }

  // TODO utf8 slice tests
}


for (var j = 0; j < 100; j++) {
  var slice = b.slice(100, 150);
  assert.equal(50, slice.length);
  for (var i = 0; i < 50; i++) {
    assert.equal(b[100 + i], slice[i]);
  }
}



// Bug regression test
var testValue = '\u00F6\u65E5\u672C\u8A9E'; // ö日本語
var buffer = new Buffer(32);
var size = buffer.write(testValue, 0, 'utf8');
console.log('bytes written to buffer: ' + size);
var slice = buffer.toString('utf8', 0, size);
assert.equal(slice, testValue);


// Test triple  slice
var a = new Buffer(8);
for (var i = 0; i < 8; i++) a[i] = i;
var b = a.slice(4, 8);
assert.equal(4, b[0]);
assert.equal(5, b[1]);
assert.equal(6, b[2]);
assert.equal(7, b[3]);
var c = b.slice(2, 4);
assert.equal(6, c[0]);
assert.equal(7, c[1]);


var d = new Buffer([23, 42, 255]);
assert.equal(d.length, 3);
assert.equal(d[0], 23);
assert.equal(d[1], 42);
assert.equal(d[2], 255);
assert.deepEqual(d, new Buffer(d));

var e = new Buffer('über');
console.error('uber: \'%s\'', e.toString());
assert.deepEqual(e, new Buffer([195, 188, 98, 101, 114]));

var f = new Buffer('über', 'ascii');
console.error('f.length: %d     (should be 4)', f.length);
assert.deepEqual(f, new Buffer([252, 98, 101, 114]));

['ucs2', 'ucs-2', 'utf16le', 'utf-16le'].forEach(function(encoding) {
  var f = new Buffer('über', encoding);
  console.error('f.length: %d     (should be 8)', f.length);
  assert.deepEqual(f, new Buffer([252, 0, 98, 0, 101, 0, 114, 0]));

  var f = new Buffer('привет', encoding);
  console.error('f.length: %d     (should be 12)', f.length);
  assert.deepEqual(f, new Buffer([63, 4, 64, 4, 56, 4, 50, 4, 53, 4, 66, 4]));
  assert.equal(f.toString(encoding), 'привет');

  var f = new Buffer([0, 0, 0, 0, 0]);
  assert.equal(f.length, 5);
  var size = f.write('あいうえお', encoding);
  var charsWritten = Buffer._charsWritten; // Copy value out.
  console.error('bytes written to buffer: %d     (should be 4)', size);
  console.error('chars written to buffer: %d     (should be 2)', charsWritten);
  assert.equal(size, 4);
  assert.equal(charsWritten, 2);
  assert.deepEqual(f, new Buffer([0x42, 0x30, 0x44, 0x30, 0x00]));
});

var f = new Buffer('\uD83D\uDC4D', 'utf-16le'); // THUMBS UP SIGN (U+1F44D)
assert.equal(f.length, 4);
assert.deepEqual(f, new Buffer('3DD84DDC', 'hex'));


var arrayIsh = {0: 0, 1: 1, 2: 2, 3: 3, length: 4};
var g = new Buffer(arrayIsh);
assert.deepEqual(g, new Buffer([0, 1, 2, 3]));
var strArrayIsh = {0: '0', 1: '1', 2: '2', 3: '3', length: 4};
g = new Buffer(strArrayIsh);
assert.deepEqual(g, new Buffer([0, 1, 2, 3]));


//
// Test toString('base64')
//
assert.equal('TWFu', (new Buffer('Man')).toString('base64'));

// test that regular and URL-safe base64 both work
var expected = [0xff, 0xff, 0xbe, 0xff, 0xef, 0xbf, 0xfb, 0xef, 0xff];
assert.deepEqual(Buffer('//++/++/++//', 'base64'), Buffer(expected));
assert.deepEqual(Buffer('__--_--_--__', 'base64'), Buffer(expected));

// big example
var quote = 'Man is distinguished, not only by his reason, but by this ' +
            'singular passion from other animals, which is a lust ' +
            'of the mind, that by a perseverance of delight in the continued ' +
            'and indefatigable generation of knowledge, exceeds the short ' +
            'vehemence of any carnal pleasure.';
var expected = 'TWFuIGlzIGRpc3Rpbmd1aXNoZWQsIG5vdCBvbmx5IGJ5IGhpcyByZWFzb24s' +
               'IGJ1dCBieSB0aGlzIHNpbmd1bGFyIHBhc3Npb24gZnJvbSBvdGhlciBhbmltY' +
               'WxzLCB3aGljaCBpcyBhIGx1c3Qgb2YgdGhlIG1pbmQsIHRoYXQgYnkgYSBwZX' +
               'JzZXZlcmFuY2Ugb2YgZGVsaWdodCBpbiB0aGUgY29udGludWVkIGFuZCBpbmR' +
               'lZmF0aWdhYmxlIGdlbmVyYXRpb24gb2Yga25vd2xlZGdlLCBleGNlZWRzIHRo' +
               'ZSBzaG9ydCB2ZWhlbWVuY2Ugb2YgYW55IGNhcm5hbCBwbGVhc3VyZS4=';
assert.equal(expected, (new Buffer(quote)).toString('base64'));


b = new Buffer(1024);
var bytesWritten = b.write(expected, 0, 'base64');
assert.equal(quote.length, bytesWritten);
assert.equal(quote, b.toString('ascii', 0, quote.length));

// check that the base64 decoder ignores whitespace
var expectedWhite = expected.slice(0, 60) + ' \n' +
                    expected.slice(60, 120) + ' \n' +
                    expected.slice(120, 180) + ' \n' +
                    expected.slice(180, 240) + ' \n' +
                    expected.slice(240, 300) + '\n' +
                    expected.slice(300, 360) + '\n';
b = new Buffer(1024);
bytesWritten = b.write(expectedWhite, 0, 'base64');
assert.equal(quote.length, bytesWritten);
assert.equal(quote, b.toString('ascii', 0, quote.length));

// check that the base64 decoder on the constructor works
// even in the presence of whitespace.
b = new Buffer(expectedWhite, 'base64');
assert.equal(quote.length, b.length);
assert.equal(quote, b.toString('ascii', 0, quote.length));

// check that the base64 decoder ignores illegal chars
var expectedIllegal = expected.slice(0, 60) + ' \x80' +
                      expected.slice(60, 120) + ' \xff' +
                      expected.slice(120, 180) + ' \x00' +
                      expected.slice(180, 240) + ' \x98' +
                      expected.slice(240, 300) + '\x03' +
                      expected.slice(300, 360);
b = new Buffer(expectedIllegal, 'base64');
assert.equal(quote.length, b.length);
assert.equal(quote, b.toString('ascii', 0, quote.length));


assert.equal(new Buffer('', 'base64').toString(), '');
assert.equal(new Buffer('K', 'base64').toString(), '');

// multiple-of-4 with padding
assert.equal(new Buffer('Kg==', 'base64').toString(), '*');
assert.equal(new Buffer('Kio=', 'base64').toString(), '**');
assert.equal(new Buffer('Kioq', 'base64').toString(), '***');
assert.equal(new Buffer('KioqKg==', 'base64').toString(), '****');
assert.equal(new Buffer('KioqKio=', 'base64').toString(), '*****');
assert.equal(new Buffer('KioqKioq', 'base64').toString(), '******');
assert.equal(new Buffer('KioqKioqKg==', 'base64').toString(), '*******');
assert.equal(new Buffer('KioqKioqKio=', 'base64').toString(), '********');
assert.equal(new Buffer('KioqKioqKioq', 'base64').toString(), '*********');
assert.equal(new Buffer('KioqKioqKioqKg==', 'base64').toString(),
             '**********');
assert.equal(new Buffer('KioqKioqKioqKio=', 'base64').toString(),
             '***********');
assert.equal(new Buffer('KioqKioqKioqKioq', 'base64').toString(),
             '************');
assert.equal(new Buffer('KioqKioqKioqKioqKg==', 'base64').toString(),
             '*************');
assert.equal(new Buffer('KioqKioqKioqKioqKio=', 'base64').toString(),
             '**************');
assert.equal(new Buffer('KioqKioqKioqKioqKioq', 'base64').toString(),
             '***************');
assert.equal(new Buffer('KioqKioqKioqKioqKioqKg==', 'base64').toString(),
             '****************');
assert.equal(new Buffer('KioqKioqKioqKioqKioqKio=', 'base64').toString(),
             '*****************');
assert.equal(new Buffer('KioqKioqKioqKioqKioqKioq', 'base64').toString(),
             '******************');
assert.equal(new Buffer('KioqKioqKioqKioqKioqKioqKg==', 'base64').toString(),
             '*******************');
assert.equal(new Buffer('KioqKioqKioqKioqKioqKioqKio=', 'base64').toString(),
             '********************');

// no padding, not a multiple of 4
assert.equal(new Buffer('Kg', 'base64').toString(), '*');
assert.equal(new Buffer('Kio', 'base64').toString(), '**');
assert.equal(new Buffer('KioqKg', 'base64').toString(), '****');
assert.equal(new Buffer('KioqKio', 'base64').toString(), '*****');
assert.equal(new Buffer('KioqKioqKg', 'base64').toString(), '*******');
assert.equal(new Buffer('KioqKioqKio', 'base64').toString(), '********');
assert.equal(new Buffer('KioqKioqKioqKg', 'base64').toString(), '**********');
assert.equal(new Buffer('KioqKioqKioqKio', 'base64').toString(), '***********');
assert.equal(new Buffer('KioqKioqKioqKioqKg', 'base64').toString(),
             '*************');
assert.equal(new Buffer('KioqKioqKioqKioqKio', 'base64').toString(),
             '**************');
assert.equal(new Buffer('KioqKioqKioqKioqKioqKg', 'base64').toString(),
             '****************');
assert.equal(new Buffer('KioqKioqKioqKioqKioqKio', 'base64').toString(),
             '*****************');
assert.equal(new Buffer('KioqKioqKioqKioqKioqKioqKg', 'base64').toString(),
             '*******************');
assert.equal(new Buffer('KioqKioqKioqKioqKioqKioqKio', 'base64').toString(),
             '********************');

// handle padding graciously, multiple-of-4 or not
assert.equal(new Buffer('72INjkR5fchcxk9+VgdGPFJDxUBFR5/rMFsghgxADiw==',
                        'base64').length, 32);
assert.equal(new Buffer('72INjkR5fchcxk9+VgdGPFJDxUBFR5/rMFsghgxADiw=',
                        'base64').length, 32);
assert.equal(new Buffer('72INjkR5fchcxk9+VgdGPFJDxUBFR5/rMFsghgxADiw',
                        'base64').length, 32);
assert.equal(new Buffer('w69jACy6BgZmaFvv96HG6MYksWytuZu3T1FvGnulPg==',
                        'base64').length, 31);
assert.equal(new Buffer('w69jACy6BgZmaFvv96HG6MYksWytuZu3T1FvGnulPg=',
                        'base64').length, 31);
assert.equal(new Buffer('w69jACy6BgZmaFvv96HG6MYksWytuZu3T1FvGnulPg',
                        'base64').length, 31);

// This string encodes single '.' character in UTF-16
var dot = new Buffer('//4uAA==', 'base64');
assert.equal(dot[0], 0xff);
assert.equal(dot[1], 0xfe);
assert.equal(dot[2], 0x2e);
assert.equal(dot[3], 0x00);
assert.equal(dot.toString('base64'), '//4uAA==');

// Writing base64 at a position > 0 should not mangle the result.
//
// https://github.com/joyent/node/issues/402
var segments = ['TWFkbmVzcz8h', 'IFRoaXM=', 'IGlz', 'IG5vZGUuanMh'];
var buf = new Buffer(64);
var pos = 0;

for (var i = 0; i < segments.length; ++i) {
  pos += b.write(segments[i], pos, 'base64');
}
assert.equal(b.toString('binary', 0, pos), 'Madness?! This is node.js!');

// Creating buffers larger than pool size.
var l = Buffer.poolSize + 5;
var s = '';
for (i = 0; i < l; i++) {
  s += 'h';
}

var b = new Buffer(s);

for (i = 0; i < l; i++) {
  assert.equal('h'.charCodeAt(0), b[i]);
}

var sb = b.toString();
assert.equal(sb.length, s.length);
assert.equal(sb, s);


// Single argument slice
b = new Buffer('abcde');
assert.equal('bcde', b.slice(1).toString());

// byte length
assert.equal(14, Buffer.byteLength('Il était tué'));
assert.equal(14, Buffer.byteLength('Il était tué', 'utf8'));
['ucs2', 'ucs-2', 'utf16le', 'utf-16le'].forEach(function(encoding) {
  assert.equal(24, Buffer.byteLength('Il était tué', encoding));
});
assert.equal(12, Buffer.byteLength('Il était tué', 'ascii'));
assert.equal(12, Buffer.byteLength('Il était tué', 'binary'));

// slice(0,0).length === 0
assert.equal(0, Buffer('hello').slice(0, 0).length);

// test hex toString
console.log('Create hex string from buffer');
var hexb = new Buffer(256);
for (var i = 0; i < 256; i++) {
  hexb[i] = i;
}
var hexStr = hexb.toString('hex');
assert.equal(hexStr,
             '000102030405060708090a0b0c0d0e0f' +
             '101112131415161718191a1b1c1d1e1f' +
             '202122232425262728292a2b2c2d2e2f' +
             '303132333435363738393a3b3c3d3e3f' +
             '404142434445464748494a4b4c4d4e4f' +
             '505152535455565758595a5b5c5d5e5f' +
             '606162636465666768696a6b6c6d6e6f' +
             '707172737475767778797a7b7c7d7e7f' +
             '808182838485868788898a8b8c8d8e8f' +
             '909192939495969798999a9b9c9d9e9f' +
             'a0a1a2a3a4a5a6a7a8a9aaabacadaeaf' +
             'b0b1b2b3b4b5b6b7b8b9babbbcbdbebf' +
             'c0c1c2c3c4c5c6c7c8c9cacbcccdcecf' +
             'd0d1d2d3d4d5d6d7d8d9dadbdcdddedf' +
             'e0e1e2e3e4e5e6e7e8e9eaebecedeeef' +
             'f0f1f2f3f4f5f6f7f8f9fafbfcfdfeff');

console.log('Create buffer from hex string');
var hexb2 = new Buffer(hexStr, 'hex');
for (var i = 0; i < 256; i++) {
  assert.equal(hexb2[i], hexb[i]);
}

// test an invalid slice end.
console.log('Try to slice off the end of the buffer');
var b = new Buffer([1, 2, 3, 4, 5]);
var b2 = b.toString('hex', 1, 10000);
var b3 = b.toString('hex', 1, 5);
var b4 = b.toString('hex', 1);
assert.equal(b2, b3);
assert.equal(b2, b4);


// Test slice on SlowBuffer GH-843
var SlowBuffer = process.binding('buffer').SlowBuffer;

function buildSlowBuffer(data) {
  if (Array.isArray(data)) {
    var buffer = new SlowBuffer(data.length);
    data.forEach(function(v, k) {
      buffer[k] = v;
    });
    return buffer;
  }
  return null;
}

var x = buildSlowBuffer([0x81, 0xa3, 0x66, 0x6f, 0x6f, 0xa3, 0x62, 0x61, 0x72]);

console.log(x.inspect());
assert.equal('<SlowBuffer 81 a3 66 6f 6f a3 62 61 72>', x.inspect());

var z = x.slice(4);
console.log(z.inspect());
console.log(z.length);
assert.equal(5, z.length);
assert.equal(0x6f, z[0]);
assert.equal(0xa3, z[1]);
assert.equal(0x62, z[2]);
assert.equal(0x61, z[3]);
assert.equal(0x72, z[4]);

var z = x.slice(0);
console.log(z.inspect());
console.log(z.length);
assert.equal(z.length, x.length);

var z = x.slice(0, 4);
console.log(z.inspect());
console.log(z.length);
assert.equal(4, z.length);
assert.equal(0x81, z[0]);
assert.equal(0xa3, z[1]);

var z = x.slice(0, 9);
console.log(z.inspect());
console.log(z.length);
assert.equal(9, z.length);

var z = x.slice(1, 4);
console.log(z.inspect());
console.log(z.length);
assert.equal(3, z.length);
assert.equal(0xa3, z[0]);

var z = x.slice(2, 4);
console.log(z.inspect());
console.log(z.length);
assert.equal(2, z.length);
assert.equal(0x66, z[0]);
assert.equal(0x6f, z[1]);

assert.equal(0, Buffer('hello').slice(0, 0).length);

b = new Buffer(50);
b.fill('h');
for (var i = 0; i < b.length; i++) {
  assert.equal('h'.charCodeAt(0), b[i]);
}

b.fill(0);
for (var i = 0; i < b.length; i++) {
  assert.equal(0, b[i]);
}

b.fill(1, 16, 32);
for (var i = 0; i < 16; i++) assert.equal(0, b[i]);
for (; i < 32; i++) assert.equal(1, b[i]);
for (; i < b.length; i++) assert.equal(0, b[i]);

['ucs2', 'ucs-2', 'utf16le', 'utf-16le'].forEach(function(encoding) {
  var b = new SlowBuffer(10);
  b.write('あいうえお', encoding);
  assert.equal(b.toString(encoding), 'あいうえお');
});

// Binary encoding should write only one byte per character.
var b = Buffer([0xde, 0xad, 0xbe, 0xef]);
var s = String.fromCharCode(0xffff);
b.write(s, 0, 'binary');
assert.equal(0xff, b[0]);
assert.equal(0xad, b[1]);
assert.equal(0xbe, b[2]);
assert.equal(0xef, b[3]);
s = String.fromCharCode(0xaaee);
b.write(s, 0, 'binary');
assert.equal(0xee, b[0]);
assert.equal(0xad, b[1]);
assert.equal(0xbe, b[2]);
assert.equal(0xef, b[3]);

// testing invalid encoding on SlowBuffer.toString
caught_error = null;
try {
  var copied = b.toString('invalid');
} catch (err) {
  caught_error = err;
}
assert.strictEqual('Unknown encoding: invalid', caught_error.message);

// testing invalid encoding on SlowBuffer.write
caught_error = null;
try {
  var copied = b.write('some string', 0, 5, 'invalid');
} catch (err) {
  caught_error = err;
}
assert.strictEqual('Unknown encoding: invalid', caught_error.message);


// This should not segfault the program.
assert.throws(function() {
  new Buffer('"pong"', 0, 6, 8031, '127.0.0.1');
});

// #1210 Test UTF-8 string includes null character
var buf = new Buffer('\0');
assert.equal(buf.length, 1);
buf = new Buffer('\0\0');
assert.equal(buf.length, 2);

buf = new Buffer(2);
var written = buf.write(''); // 0byte
assert.equal(written, 0);
written = buf.write('\0'); // 1byte (v8 adds null terminator)
assert.equal(written, 1);
written = buf.write('a\0'); // 1byte * 2
assert.equal(written, 2);
written = buf.write('あ'); // 3bytes
assert.equal(written, 0);
written = buf.write('\0あ'); // 1byte + 3bytes
assert.equal(written, 1);
written = buf.write('\0\0あ'); // 1byte * 2 + 3bytes
assert.equal(written, 2);

buf = new Buffer(10);
written = buf.write('あいう'); // 3bytes * 3 (v8 adds null terminator)
assert.equal(written, 9);
written = buf.write('あいう\0'); // 3bytes * 3 + 1byte
assert.equal(written, 10);

// #243 Test write() with maxLength
var buf = new Buffer(4);
buf.fill(0xFF);
var written = buf.write('abcd', 1, 2, 'utf8');
console.log(buf);
assert.equal(written, 2);
assert.equal(buf[0], 0xFF);
assert.equal(buf[1], 0x61);
assert.equal(buf[2], 0x62);
assert.equal(buf[3], 0xFF);

buf.fill(0xFF);
written = buf.write('abcd', 1, 4);
console.log(buf);
assert.equal(written, 3);
assert.equal(buf[0], 0xFF);
assert.equal(buf[1], 0x61);
assert.equal(buf[2], 0x62);
assert.equal(buf[3], 0x63);

buf.fill(0xFF);
written = buf.write('abcd', 'utf8', 1, 2);  // legacy style
console.log(buf);
assert.equal(written, 2);
assert.equal(buf[0], 0xFF);
assert.equal(buf[1], 0x61);
assert.equal(buf[2], 0x62);
assert.equal(buf[3], 0xFF);

buf.fill(0xFF);
written = buf.write('abcdef', 1, 2, 'hex');
console.log(buf);
assert.equal(written, 2);
assert.equal(buf[0], 0xFF);
assert.equal(buf[1], 0xAB);
assert.equal(buf[2], 0xCD);
assert.equal(buf[3], 0xFF);

['ucs2', 'ucs-2', 'utf16le', 'utf-16le'].forEach(function(encoding) {
  buf.fill(0xFF);
  written = buf.write('abcd', 0, 2, encoding);
  console.log(buf);
  assert.equal(written, 2);
  assert.equal(buf[0], 0x61);
  assert.equal(buf[1], 0x00);
  assert.equal(buf[2], 0xFF);
  assert.equal(buf[3], 0xFF);
});

// test for buffer overrun
buf = new Buffer([0, 0, 0, 0, 0]); // length: 5
var sub = buf.slice(0, 4);         // length: 4
written = sub.write('12345', 'binary');
assert.equal(written, 4);
assert.equal(buf[4], 0);

// test for _charsWritten
buf = new Buffer(9);
buf.write('あいうえ', 'utf8'); // 3bytes * 4
assert.equal(Buffer._charsWritten, 3);
['ucs2', 'ucs-2', 'utf16le', 'utf-16le'].forEach(function(encoding) {
  buf.write('あいうえお', encoding); // 2bytes * 5
  assert.equal(Buffer._charsWritten, 4);
});
buf.write('0123456789', 'ascii');
assert.equal(Buffer._charsWritten, 9);
buf.write('0123456789', 'binary');
assert.equal(Buffer._charsWritten, 9);
buf.write('123456', 'base64');
assert.equal(Buffer._charsWritten, 4);
buf.write('00010203040506070809', 'hex');
assert.equal(Buffer._charsWritten, 18);

// Check for fractional length args, junk length args, etc.
// https://github.com/joyent/node/issues/1758
Buffer(3.3).toString(); // throws bad argument error in commit 43cb4ec
assert.equal(Buffer(-1).length, 0);
assert.equal(Buffer(NaN).length, 0);
assert.equal(Buffer(3.3).length, 4);
assert.equal(Buffer({length: 3.3}).length, 4);
assert.equal(Buffer({length: 'BAM'}).length, 0);

// Make sure that strings are not coerced to numbers.
assert.equal(Buffer('99').length, 2);
assert.equal(Buffer('13.37').length, 5);

// Ensure that the length argument is respected.
'ascii utf8 hex base64 binary'.split(' ').forEach(function(enc) {
  assert.equal(Buffer(1).write('aaaaaa', 0, 1, enc), 1);
});

// Regression test, guard against buffer overrun in the base64 decoder.
var a = Buffer(3);
var b = Buffer('xxx');
a.write('aaaaaaaa', 'base64');
assert.equal(b.toString(), 'xxx');

// issue GH-3416
Buffer(Buffer(0), 0, 0);

[ 'hex',
  'utf8',
  'utf-8',
  'ascii',
  'binary',
  'base64',
  'ucs2',
  'ucs-2',
  'utf16le',
  'utf-16le' ].forEach(function(enc) {
    assert.equal(Buffer.isEncoding(enc), true);
  });

[ 'utf9',
  'utf-7',
  'Unicode-FTW',
  'new gnu gun'  ].forEach(function(enc) {
    assert.equal(Buffer.isEncoding(enc), false);
  });


// GH-3905
assert.equal(JSON.stringify(Buffer('test')), '[116,101,115,116]');

// issue GH-4331
assert.throws(function() {
  new Buffer(0xFFFFFFFF);
}, RangeError);
assert.throws(function() {
  new Buffer(0xFFFFFFFFF);
}, TypeError);


// attempt to overflow buffers, similar to previous bug in array buffers
assert.throws(function() {
  var buf = new Buffer(8);
  buf.readFloatLE(0xffffffff);
}, /Trying to access beyond buffer length/);

assert.throws(function() {
  var buf = new Buffer(8);
  buf.writeFloatLE(0.0, 0xffffffff);
}, /Trying to access beyond buffer length/);

assert.throws(function() {
  var buf = new SlowBuffer(8);
  buf.readFloatLE(0xffffffff);
}, /Trying to read beyond buffer length/);

assert.throws(function() {
  var buf = new SlowBuffer(8);
  buf.writeFloatLE(0.0, 0xffffffff);
}, /Trying to write beyond buffer length/);


// ensure negative values can't get past offset
assert.throws(function() {
  var buf = new Buffer(8);
  buf.readFloatLE(-1);
}, /offset is not uint/);

assert.throws(function() {
  var buf = new Buffer(8);
  buf.writeFloatLE(0.0, -1);
}, /offset is not uint/);

assert.throws(function() {
  var buf = new SlowBuffer(8);
  buf.readFloatLE(-1);
}, /offset is not uint/);

assert.throws(function() {
  var buf = new SlowBuffer(8);
  buf.writeFloatLE(0.0, -1);
}, /offset is not uint/);


// SlowBuffer sanity checks.
assert.throws(function() {
  var len = 0xfffff;
  var sbuf = new SlowBuffer(len);
  var buf = new Buffer(sbuf, len, 0);
  SlowBuffer.makeFastBuffer(sbuf, buf, -len, len);  // Should throw.
  for (var i = 0; i < len; ++i) buf[i] = 0x42;      // Try to force segfault.
}, RangeError);

assert.throws(function() {
  var len = 0xfffff;
  var sbuf = new SlowBuffer(len);
  var buf = new Buffer(sbuf, len, -len);           // Should throw.
  for (var i = 0; i < len; ++i) buf[i] = 0x42;     // Try to force segfault.
}, RangeError);

assert.throws(function() {
  var len = 0xfffff;
  var sbuf = new SlowBuffer(len);
  sbuf = sbuf.slice(-len);                          // Should throw.
  for (var i = 0; i < len; ++i) sbuf[i] = 0x42;     // Try to force segfault.
}, RangeError);

assert.throws(function() {
  var sbuf = new SlowBuffer(1);
  var buf = new Buffer(sbuf, 1, 0);
  buf.length = 0xffffffff;
  buf.slice(0xffffff0, 0xffffffe);                  // Should throw.
}, Error);

assert.throws(function() {
  var sbuf = new SlowBuffer(8);
  var buf = new Buffer(sbuf, 8, 0);
  buf.slice(-8);  // Should throw. Throws Error instead of RangeError
                  // for the sake of v0.8 compatibility.
}, Error);

assert.throws(function() {
  var sbuf = new SlowBuffer(16);
  var buf = new Buffer(sbuf, 8, 8);
  buf.slice(-8);  // Should throw. Throws Error instead of RangeError
                  // for the sake of v0.8 compatibility.
}, Error);<|MERGE_RESOLUTION|>--- conflicted
+++ resolved
@@ -127,16 +127,7 @@
   assert.strictEqual(cntr, b[i]);
 }
 
-<<<<<<< HEAD
-// copy from b to c with negative targetStart
-b.fill(++cntr);
-c.fill(++cntr);
-var copied = b.copy(c, -1);
-console.log('copied %d bytes from b into c w/ negative targetStart', copied);
-assert.strictEqual(c.length, copied);
-for (var i = 0; i < c.length; i++) {
-  assert.strictEqual(b[i], c[i]);
-=======
+
 // copy from fast to slow buffer
 var sb = new SlowBuffer(b.length);
 var copied = b.copy(sb);
@@ -153,7 +144,6 @@
   var copied = b.copy(c, 0, 100, 10);
 } catch (err) {
   caught_error = err;
->>>>>>> 13897279
 }
 
 // copy from b to c with negative sourceStart
